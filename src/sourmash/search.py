--- conflicted
+++ resolved
@@ -405,57 +405,27 @@
                             'intersect_bp, jaccard, max_containment, f_query_match, f_match_query, match, match_filename, match_name, match_md5, match_bp, query, query_filename, query_name, query_md5, query_bp')
 
 
-<<<<<<< HEAD
 def prefetch_database(query, database, threshold_bp, scaled):
     """
     Find all matches to `query_mh` >= `threshold_bp` in `database`.
     """
     query_mh = query.minhash.downsample(scaled=scaled)
-=======
-def prefetch_database(query, query_mh, database, threshold_bp):
-    """
-    Find all matches to `query_mh` >= `threshold_bp` in `database`.
-    """
-    scaled = query_mh.scaled
->>>>>>> 18219aef
     threshold = threshold_bp / scaled
     query_hashes = set(query_mh.hashes)
 
     # iterate over all signatures in database, find matches
-<<<<<<< HEAD
-    for match in database.prefetch(query, threshold_bp, query_mh.scaled):
+
+    for result in database.prefetch(query, threshold_bp, query_mh.scaled):
         # base intersections etc on downsampled
         # NOTE TO SELF @CTB: match should be unmodified (not downsampled)
         # for output.
+        match = result.signature
         db_mh = match.minhash.downsample(scaled=scaled)
-=======
-    # NOTE: this is intentionally a linear search that is not using 'find'!
-    # @CTB: reimplement once #1392 is merged!
-
-    did_search = False
-    for ss in database:
-        did_search = True
-
-        # downsample the database minhash explicitly here, so that we know
-        # that 'common' is calculated at the query scaled.
-        db_mh = ss.minhash.downsample(scaled=query_mh.scaled)
-        common = query_mh.count_common(db_mh)
-
-        # if intersection is below threshold, skip to next.
-        if common < threshold:
-            continue
-
-        match = ss
->>>>>>> 18219aef
 
         # calculate db match intersection with query hashes:
         match_hashes = set(db_mh.hashes)
         intersect_hashes = query_hashes.intersection(match_hashes)
-<<<<<<< HEAD
         assert len(intersect_hashes) >= threshold
-=======
-        assert common == len(intersect_hashes)
->>>>>>> 18219aef
 
         f_query_match = db_mh.contained_by(query_mh)
         f_match_query = query_mh.contained_by(db_mh)
@@ -480,11 +450,4 @@
             query_md5=query.md5sum()[:8]
         )
 
-<<<<<<< HEAD
-        yield result
-=======
-        yield result
-
-    if not did_search:          # empty database?
-        raise ValueError("no signatures to search")
->>>>>>> 18219aef
+        yield result