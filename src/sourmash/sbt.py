#!/usr/bin/env python
"""
An implementation of sequence bloom trees, Solomon & Kingsford, 2015.

To try it out, do::

    factory = GraphFactory(ksize, tablesizes, n_tables)
    root = Node(factory)

    graph1 = factory()
    # ... add stuff to graph1 ...
    leaf1 = Leaf("a", graph1)
    root.insert(leaf1)

For example, ::

    # filenames: list of fa/fq files
    # ksize: k-mer size
    # tablesizes: Bloom filter table sizes
    # n_tables: Number of tables

    factory = GraphFactory(ksize, tablesizes, n_tables)
    root = Node(factory)

    for filename in filenames:
        graph = factory()
        graph.consume_fasta(filename)
        leaf = Leaf(filename, graph)
        root.insert(leaf)

then define a search function, ::

    def kmers(k, seq):
        for start in range(len(seq) - k + 1):
            yield seq[start:start + k]

    def search_transcript(node, seq, threshold):
        presence = [ node.data.get(kmer) for kmer in kmers(ksize, seq) ]
        if sum(presence) >= int(threshold * len(seq)):
            return 1
        return 0
"""


from collections import namedtuple, Counter
from collections.abc import Mapping

from copy import copy
import json
import math
import os
from random import randint, random
import sys
from tempfile import NamedTemporaryFile
from cachetools import Cache

from .exceptions import IndexNotSupported
from .sbt_storage import FSStorage, IPFSStorage, RedisStorage, ZipStorage
from .logging import error, notify, debug
from .index import Index
from .nodegraph import Nodegraph, extract_nodegraph_info, calc_expected_collisions

STORAGES = {
    'FSStorage': FSStorage,
    'IPFSStorage': IPFSStorage,
    'RedisStorage': RedisStorage,
    'ZipStorage': ZipStorage,
}


NodePos = namedtuple("NodePos", ["pos", "node"])


class GraphFactory(object):
    """Build new nodegraphs (Bloom filters) of a specific (fixed) size.

    Parameters
    ----------
    ksize: int
        k-mer size.
    starting_size: int
        size (in bytes) for each nodegraph table.
    n_tables: int
        number of nodegraph tables to be used.
    """

    def __init__(self, ksize, starting_size, n_tables):
        self.ksize = ksize
        self.starting_size = starting_size
        self.n_tables = n_tables

    def __call__(self):
        return Nodegraph(self.ksize, self.starting_size, self.n_tables)

    def init_args(self):
        return (self.ksize, self.starting_size, self.n_tables)


class _NodesCache(Cache):
    """A cache for SBT nodes that calls .unload() when the node is removed from cache.

    This is adapted from the LFU cache in https://github.com/tkem/cachetools,
    but removing the largest node ids first (those near the bottom/leaves of
    the SBT).
    """

    def __init__(self, maxsize, getsizeof=None):
        Cache.__init__(self, maxsize, getsizeof)
        self.__counter = Counter()

    def __getitem__(self, key, cache_getitem=Cache.__getitem__):
        value = cache_getitem(self, key)
        self.__counter[key] -= 1
        return value

    def __setitem__(self, key, value, cache_setitem=Cache.__setitem__):
        cache_setitem(self, key, value)
        self.__counter[key] -= 1

    def __delitem__(self, key, cache_delitem=Cache.__delitem__):
        cache_delitem(self, key)
        del self.__counter[key]

    def popitem(self):
        """Remove and return the `(key, value)` pair least recently used."""
        try:
            # Select least frequently used keys,
            # limit to 50 items to avoid dealing with huge lists
            common = self.__counter.most_common()[:50]

            # common might include different values, so let's use
            # only keys that have the same value as the first one
            # (all those with the same count are least frequently used items)
            count = common[0][1]

            # we want to remove the item closest to the leaves,
            # and since node ids increase as they get farther from the root
            # we just need to select the maximum key/node id
            (key, _) = max(c for c in common if c[1] == count)
        except IndexError:
            msg = '%s is empty' % self.__class__.__name__
            raise KeyError(msg) from None
        else:
            value = self.pop(key)
            value.unload()
            return (key, value)


class SBT(Index):
    """A Sequence Bloom Tree implementation allowing generic internal nodes and leaves.

    The default node and leaf format is a Bloom Filter (like the original implementation),
    but we also provide a MinHash leaf class (in the sourmash.sbtmh.SigLeaf class)

    Parameters
    ----------
    factory: Factory
        Callable for generating new datastores for internal nodes.
    d: int
        Number of children for each internal node. Defaults to 2 (a binary tree)
    storage: Storage, default: None
        A Storage is any place where we can save and load data for the nodes.
        If set to None, will use a FSStorage.
    cache_size: int, default None
        Number of internal nodes to cache in memory.
        If set to None, will not remove any nodes from memory
        (cache grows without bounds).

    Notes
    -----
    We use two dicts to store the tree structure: One for the internal nodes,
    and another for the leaves (datasets).
    """

    def __init__(self, factory, *, d=2, storage=None, cache_size=None):
        self.factory = factory
        self._nodes = {}
        self._missing_nodes = set()
        self._leaves = {}
        self.d = d
        self.next_node = 0
        self.storage = storage
        if cache_size is None:
            cache_size = sys.maxsize
        self._nodescache = _NodesCache(maxsize=cache_size)
<<<<<<< HEAD
        self.location = None
=======
        self._location = None
>>>>>>> 001cd353

    def signatures(self):
        for k in self.leaves():
            yield k.data

    def select(self, ksize=None, moltype=None):
        first_sig = next(iter(self.signatures()))

        ok = True
        if ksize is not None and first_sig.minhash.ksize != ksize:
            ok = False
        if moltype is not None and first_sig.minhash.moltype != moltype:
            ok = False

        if ok:
            return self

        raise ValueError("cannot select SBT on ksize {} / moltype {}".format(ksize, moltype))

    def new_node_pos(self, node):
        if not self._nodes:
            self.next_node = 1
            return 0

        if not self._leaves:
            self.next_node = 2
            return 1

        min_leaf = min(self._leaves.keys())

        next_internal_node = None
        if self.next_node <= min_leaf:
            for i in range(min_leaf):
                if all((i not in self._nodes,
                        i not in self._leaves,
                        i not in self._missing_nodes)):
                    next_internal_node = i
                    break

        if next_internal_node is None:
            self.next_node = max(self._leaves.keys()) + 1
        else:
            self.next_node = next_internal_node

        return self.next_node

    def insert(self, signature):
        "Add a new SourmashSignature in to the SBT."
        from .sbtmh import SigLeaf
        
        leaf = SigLeaf(signature.md5sum(), signature)
        self.add_node(leaf)

    def add_node(self, node):
        pos = self.new_node_pos(node)

        if pos == 0:  # empty tree; initialize w/node.
            n = Node(self.factory, name="internal." + str(pos))
            self._nodes[0] = n
            pos = self.new_node_pos(node)

        # Cases:
        # 1) parent is a Leaf (already covered)
        # 2) parent is a Node (with empty position available)
        #    - add Leaf, update parent
        # 3) parent is a Node (no position available)
        #    - this is covered by case 1
        # 4) parent is None
        #    this can happen with d != 2, in this case create the parent node
        p = self.parent(pos)
        if isinstance(p.node, Leaf):
            # Create a new internal node
            # node and parent are children of new internal node
            n = Node(self.factory, name="internal." + str(p.pos))
            self._nodes[p.pos] = n

            c1, c2 = self.children(p.pos)[:2]

            self._leaves[c1.pos] = p.node
            self._leaves[c2.pos] = node 
            del self._leaves[p.pos]

            for child in (p.node, node):
                child.update(n)
        elif isinstance(p.node, Node):
            self._leaves[pos] = node 
            node.update(p.node)
        elif p.node is None:
            n = Node(self.factory, name="internal." + str(p.pos))
            self._nodes[p.pos] = n
            c1 = self.children(p.pos)[0]
            self._leaves[c1.pos] = node 
            node.update(n)

        # update all parents!
        p = self.parent(p.pos)
        while p:
            self._rebuild_node(p.pos)
            node.update(self._nodes[p.pos])
            p = self.parent(p.pos)

    def find(self, search_fn, *args, **kwargs):
        "Search the tree using `search_fn`."

        unload_data = kwargs.get("unload_data", False)

        # initialize search queue with top node of tree
        matches = []
        visited, queue = set(), [0]

        # while the queue is not empty, load each node and apply search
        # function.
        while queue:
            node_p = queue.pop(0)

            # repair while searching.
            node_g = self._leaves.get(node_p, None)
            if node_g is None:
                if node_p in self._nodescache:
                    node_g = self._nodescache[node_p]
                else:
                    node_g = self._nodes.get(node_p, None)
                    if node_g is None:
                        if node_p in self._missing_nodes:
                            self._rebuild_node(node_p)
                            node_g = self._nodes[node_p]
                        else:
                            continue
                    self._nodescache[node_p] = node_g

            # if we have not visited this node before,
            if node_p not in visited:
                visited.add(node_p)

                # apply search fn. If return false, truncate search.
                if search_fn(node_g, *args):

                    # leaf node? it's a match!
                    if isinstance(node_g, Leaf):
                        matches.append(node_g)
                    # internal node? descend.
                    elif isinstance(node_g, Node):
                        if kwargs.get('dfs', True):  # defaults search to dfs
                            for c in self.children(node_p):
                                queue.insert(0, c.pos)
                        else: # bfs
                            queue.extend(c.pos for c in self.children(node_p))

                if unload_data:
                    node_g.unload()

        return matches

    def search(self, query, *args, **kwargs):
        """Return set of matches with similarity above 'threshold'.

        Results will be sorted by similarity, highest to lowest.

        Optional arguments:
          * do_containment: default False. If True, use Jaccard containment.
          * best_only: default False. If True, allow optimizations that
            may. May discard matches better than threshold, but first match
            is guaranteed to be best.
          * ignore_abundance: default False. If True, and query signature
            and database support k-mer abundances, ignore those abundances.
        """
        from .sbtmh import search_minhashes, search_minhashes_containment
        from .sbtmh import SearchMinHashesFindBest
        from .signature import SourmashSignature

        threshold = kwargs['threshold']
        ignore_abundance = kwargs.get('ignore_abundance', False)
        do_containment = kwargs.get('do_containment', False)
        best_only = kwargs.get('best_only', False)
        unload_data = kwargs.get('unload_data', False)

        # figure out scaled value of tree, downsample query if needed.
        leaf = next(iter(self.leaves()))
        tree_mh = leaf.data.minhash

        tree_query = query
        if tree_mh.scaled and query.minhash.scaled and \
          tree_mh.scaled > query.minhash.scaled:
            resampled_query_mh = tree_query.minhash
            resampled_query_mh = resampled_query_mh.downsample(scaled=tree_mh.scaled)
            tree_query = SourmashSignature(resampled_query_mh)

        # define both search function and post-search calculation function
        search_fn = search_minhashes
        query_match = lambda x: tree_query.similarity(
            x, downsample=False, ignore_abundance=ignore_abundance)
        if do_containment:
            search_fn = search_minhashes_containment
            query_match = lambda x: tree_query.contained_by(x, downsample=True)

        if best_only:            # this needs to be reset for each SBT
            search_fn = SearchMinHashesFindBest().search

        # now, search!
        results = []
        for leaf in self.find(search_fn, tree_query, threshold, unload_data=unload_data):
            similarity = query_match(leaf.data)

            # tree search should always/only return matches above threshold
            assert similarity >= threshold

<<<<<<< HEAD
            results.append((similarity, leaf.data, self.location))
=======
            results.append((similarity, leaf.data, self._location))
>>>>>>> 001cd353

        return results
        

    def gather(self, query, *args, **kwargs):
        "Return the match with the best Jaccard containment in the database."
        from .sbtmh import GatherMinHashes

        if not query.minhash:             # empty query? quit.
            return []

        # use a tree search function that keeps track of its best match.
        search_fn = GatherMinHashes().search

        unload_data = kwargs.get('unload_data', False)

        leaf = next(iter(self.leaves()))
        tree_mh = leaf.data.minhash
        scaled = tree_mh.scaled

        threshold_bp = kwargs.get('threshold_bp', 0.0)
        threshold = 0.0

        # are we setting a threshold?
        if threshold_bp:
            # if we have a threshold_bp of N, then that amounts to N/scaled
            # hashes:
            n_threshold_hashes = threshold_bp / scaled

            # that then requires the following containment:
            threshold = n_threshold_hashes / len(query.minhash)

            # is it too high to ever match? if so, exit.
            if threshold > 1.0:
                return []

        # actually do search!
        results = []

        for leaf in self.find(search_fn, query, threshold,
                              unload_data=unload_data):
            leaf_mh = leaf.data.minhash
            containment = query.minhash.contained_by(leaf_mh, True)

            assert containment >= threshold, "containment {} not below threshold {}".format(containment, threshold)
<<<<<<< HEAD
            results.append((containment, leaf.data, self.location))
=======
            results.append((containment, leaf.data, self._location))
>>>>>>> 001cd353

        results.sort(key=lambda x: -x[0])

        return results

    def _rebuild_node(self, pos=0):
        """Recursively rebuilds an internal node (if it is not present).

        Parameters
        ----------
        pos: int
            node to be rebuild. Any internal node under it will be rebuild too.
            If you want to rebuild all missing internal nodes you can use pos=0
            (the default).
        """

        node = self._nodes.get(pos, None)
        if node is not None:
            # this node was already build, skip
            return

        node = Node(self.factory, name="internal.{}".format(pos))
        self._nodes[pos] = node
        for c in self.children(pos):
            if c.pos in self._missing_nodes or isinstance(c.node, Leaf):
                cnode = c.node
                if cnode is None:
                    self._rebuild_node(c.pos)
                    cnode = self._nodes[c.pos]
                cnode.update(node)

    def parent(self, pos):
        """Return the parent of the node at position ``pos``.

        If it is the root node (position 0), returns None.

        Parameters
        ----------
        pos: int
            Position of the node in the tree.

        Returns
        -------
        NodePos :
            A NodePos namedtuple with the position and content of the parent node.
        """

        if pos == 0:
            return None
        p = int(math.floor((pos - 1) / self.d))
        if p in self._leaves:
            return NodePos(p, self._leaves[p])

        node = self._nodes.get(p, None)
        return NodePos(p, node)

    def children(self, pos):
        """Return all children nodes for node at position ``pos``.

        Parameters
        ----------
        pos: int
            Position of the node in the tree.

        Returns
        -------
        list of NodePos
            A list of NodePos namedtuples with the position and content of all
            children nodes.
        """
        return [self.child(pos, c) for c in range(self.d)]

    def child(self, parent, pos):
        """Return a child node at position ``pos`` under the ``parent`` node.

        Parameters
        ----------
        parent: int
            Parent node position in the tree.
        pos: int
            Position of the child one under the parent. Ranges from
            [0, arity - 1], where arity is the arity of the SBT
            (usually it is 2, a binary tree).

        Returns
        -------
        NodePos
            A NodePos namedtuple with the position and content of the
            child node.
        """
        cd = self.d * parent + pos + 1
        if cd in self._leaves:
            return NodePos(cd, self._leaves[cd])

        node = self._nodes.get(cd, None)
        return NodePos(cd, node)

    def save(self, path, storage=None, sparseness=0.0, structure_only=False):
        """Saves an SBT description locally and node data to a storage.

        Parameters
        ----------
        path : str
            path to where the SBT description should be saved.
        storage : Storage, optional
            Storage to be used for saving node data.
            Defaults to FSStorage (a hidden directory at the same level of path)
        sparseness : float
            How much of the internal nodes should be saved.
            Defaults to 0.0 (save all internal nodes data),
            can go up to 1.0 (don't save any internal nodes data)
        structure_only: boolean
            Write only the index schema and metadata, but not the data.
            Defaults to False (save data too)

        Returns
        -------
        str
            full path to the new SBT description
        """
        info = {}
        info['d'] = self.d
        info['version'] = 6
        info["index_type"] = self.__class__.__name__  # TODO: check

        # choose between ZipStorage and FS (file system/directory) storage.
        if not path.endswith(".sbt.json"):
            kind = "Zip"
            if not path.endswith('.sbt.zip'):
                path += '.sbt.zip'
            storage = ZipStorage(path)
            backend = "FSStorage"
            name = os.path.basename(path[:-8])
            subdir = '.sbt.{}'.format(name)
            storage_args = FSStorage("", subdir).init_args()
            storage.save(subdir + "/", b"")
            index_filename = os.path.abspath(path)
        else:                             # path.endswith('.sbt.json')
            assert path.endswith('.sbt.json')
            kind = "FS"
            name = os.path.basename(path)
            name = name[:-9]
            index_filename = os.path.abspath(path)

            if storage is None:
                # default storage
                location = os.path.dirname(index_filename)
                subdir = '.sbt.{}'.format(name)

                storage = FSStorage(location, subdir)
                index_filename = os.path.join(location, index_filename)

            backend = [k for (k, v) in STORAGES.items() if v == type(storage)][0]
            storage_args = storage.init_args()

        info['storage'] = {
            'backend': backend,
            'args': storage_args
        }
        info['factory'] = {
            'class': GraphFactory.__name__,
            'args': self.factory.init_args()
        }

        nodes = {}
        leaves = {}
        total_nodes = len(self)
        for n, (i, node) in enumerate(self):
            if node is None:
                continue

            if isinstance(node, Node):
                if random() - sparseness <= 0:
                    continue

            data = {
                # TODO: start using md5sum instead?
                'filename': os.path.basename(node.name),
                'name': node.name
            }

            try:
                node.metadata.pop('max_n_below')
            except (AttributeError, KeyError):
                pass

            data['metadata'] = node.metadata

            if structure_only is False:
                # trigger data loading before saving to the new place
                node.data

                node.storage = storage

                if kind == "Zip":
                    node.save(os.path.join(subdir, data['filename']))
                elif kind == "FS":
                    data['filename'] = node.save(data['filename'])

            if isinstance(node, Node):
                nodes[i] = data
            else:
                leaves[i] = data

            if n % 100 == 0:
                notify("{} of {} nodes saved".format(n+1, total_nodes), end='\r')

        notify("Finished saving nodes, now saving SBT index file.")
        info['nodes'] = nodes
        info['signatures'] = leaves

        if kind == "Zip":
            tree_data = json.dumps(info).encode("utf-8")
            save_path = "{}.sbt.json".format(name)
            storage.save(save_path, tree_data)
            storage.close()

        elif kind == "FS":
            with open(index_filename, 'w') as fp:
                json.dump(info, fp)

        notify("Finished saving SBT index, available at {0}\n".format(index_filename))

        return path


    @classmethod
    def load(cls, location, *, leaf_loader=None, storage=None, print_version_warning=True, cache_size=None):
        """Load an SBT description from a file.

        Parameters
        ----------
        location : str
            path to the SBT description.
        leaf_loader : function, optional
            function to load leaf nodes. Defaults to ``Leaf.load``.
        storage : Storage, optional
            Storage to be used for saving node data.
            Defaults to FSStorage (a hidden directory at the same level of path)

        Returns
        -------
        SBT
            the SBT tree built from the description.
        """
        tempfile = None
        sbt_name = None
        tree_data = None

        if storage is None:
            if ZipStorage.can_open(location):
                storage = ZipStorage(location)
            else:
                if not location.endswith('.sbt.zip'):
                    location2 = location + '.sbt.zip'
                    if ZipStorage.can_open(location2):
                        storage = ZipStorage(location2)

            if storage:
                sbts = storage.list_sbts()
                if len(sbts) != 1:
                    print("no SBT, or too many SBTs!")
                else:
                    tree_data = storage.load(sbts[0])

                tempfile = NamedTemporaryFile()

                tempfile.write(tree_data)
                tempfile.flush()

                dirname = os.path.dirname(tempfile.name)
                sbt_name = os.path.basename(tempfile.name)

        if sbt_name is None:
            dirname = os.path.dirname(os.path.abspath(location))
            sbt_name = os.path.basename(location)
            if sbt_name.endswith('.sbt.json'):
                sbt_name = sbt_name[:-9]

        sbt_fn = os.path.join(dirname, sbt_name)
        if not sbt_fn.endswith('.sbt.json') and tempfile is None:
            sbt_fn += '.sbt.json'
        with open(sbt_fn) as fp:
            jnodes = json.load(fp)

        if tempfile is not None:
            tempfile.close()

        version = 1
        if isinstance(jnodes, Mapping):
            version = jnodes['version']

        if leaf_loader is None:
            leaf_loader = Leaf.load

        loaders = {
            1: cls._load_v1,
            2: cls._load_v2,
            3: cls._load_v3,
            4: cls._load_v4,
            5: cls._load_v5,
            6: cls._load_v6,
        }

        try:
            loader = loaders[version]
        except KeyError:
            raise IndexNotSupported()

        #if version >= 6:
        #    if jnodes.get("index_type", "SBT") == "LocalizedSBT":
        #        loaders[6] = LocalizedSBT._load_v6

        if version < 3 and storage is None:
            storage = FSStorage(dirname, '.sbt.{}'.format(sbt_name))
        elif storage is None:
            klass = STORAGES[jnodes['storage']['backend']]
            if jnodes['storage']['backend'] == "FSStorage":
                storage = FSStorage(dirname, jnodes['storage']['args']['path'])
            elif storage is None:
                storage = klass(**jnodes['storage']['args'])

        obj = loader(jnodes, leaf_loader, dirname, storage, print_version_warning=print_version_warning, cache_size=cache_size)
<<<<<<< HEAD
        obj.location = location
=======
        obj._location = location
>>>>>>> 001cd353
        return obj

    @staticmethod
    def _load_v1(jnodes, leaf_loader, dirname, storage, *, print_version_warning=True, cache_size=None):

        if jnodes[0] is None:
            raise ValueError("Empty tree!")

        sbt_nodes = {}

        sample_bf = os.path.join(dirname, jnodes[0]['filename'])
        ksize, tablesize, ntables = extract_nodegraph_info(sample_bf)[:3]
        factory = GraphFactory(ksize, tablesize, ntables)

        for i, jnode in enumerate(jnodes):
            if jnode is None:
                continue

            jnode['filename'] = os.path.join(dirname, jnode['filename'])

            if 'internal' in jnode['name']:
                jnode['factory'] = factory
                sbt_node = Node.load(jnode, storage)
            else:
                sbt_node = leaf_loader(jnode, storage)

            sbt_nodes[i] = sbt_node

        tree = SBT(factory, cache_size=cache_size)
        tree._nodes = sbt_nodes

        return tree

    @classmethod
    def _load_v2(cls, info, leaf_loader, dirname, storage, *, print_version_warning=True, cache_size=None):
        nodes = {int(k): v for (k, v) in info['nodes'].items()}

        if nodes[0] is None:
            raise ValueError("Empty tree!")

        sbt_nodes = {}
        sbt_leaves = {}

        sample_bf = os.path.join(dirname, nodes[0]['filename'])
        k, size, ntables = extract_nodegraph_info(sample_bf)[:3]
        factory = GraphFactory(k, size, ntables)

        for k, node in nodes.items():
            if node is None:
                continue

            node['filename'] = os.path.join(dirname, node['filename'])

            if 'internal' in node['name']:
                node['factory'] = factory
                sbt_node = Node.load(node, storage)
                sbt_nodes[k] = sbt_node
            else:
                sbt_node = leaf_loader(node, storage)
                sbt_leaves[k] = sbt_node

        tree = cls(factory, d=info['d'], cache_size=cache_size)
        tree._nodes = sbt_nodes
        tree._leaves = sbt_leaves

        return tree

    @classmethod
    def _load_v3(cls, info, leaf_loader, dirname, storage, *, print_version_warning=True, cache_size=None):
        nodes = {int(k): v for (k, v) in info['nodes'].items()}

        if not nodes:
            raise ValueError("Empty tree!")

        sbt_nodes = {}
        sbt_leaves = {}

        factory = GraphFactory(*info['factory']['args'])

        max_node = 0
        for k, node in nodes.items():
            if node is None:
                continue

            if 'internal' in node['name']:
                node['factory'] = factory
                sbt_node = Node.load(node, storage)
                sbt_nodes[k] = sbt_node
            else:
                sbt_node = leaf_loader(node, storage)
                sbt_leaves[k] = sbt_node

            max_node = max(max_node, k)

        tree = cls(factory, d=info['d'], storage=storage, cache_size=cache_size)
        tree._nodes = sbt_nodes
        tree._leaves = sbt_leaves
        tree._missing_nodes = {i for i in range(max_node)
                              if i not in sbt_nodes and i not in sbt_leaves}

        if print_version_warning:
            error("WARNING: this is an old index version, please run `sourmash migrate` to update it.")
            error("WARNING: proceeding with execution, but it will take longer to finish!")

        tree._fill_min_n_below()

        return tree

    @classmethod
    def _load_v4(cls, info, leaf_loader, dirname, storage, *, print_version_warning=True, cache_size=None):
        nodes = {int(k): v for (k, v) in info['nodes'].items()}

        if not nodes:
            raise ValueError("Empty tree!")

        sbt_nodes = {}
        sbt_leaves = {}

        factory = GraphFactory(*info['factory']['args'])

        max_node = 0
        for k, node in nodes.items():
            if 'internal' in node['name']:
                node['factory'] = factory
                sbt_node = Node.load(node, storage)
                sbt_nodes[k] = sbt_node
            else:
                sbt_node = leaf_loader(node, storage)
                sbt_leaves[k] = sbt_node

            max_node = max(max_node, k)

        tree = cls(factory, d=info['d'], storage=storage, cache_size=cache_size)
        tree._nodes = sbt_nodes
        tree._leaves = sbt_leaves
        tree._missing_nodes = {i for i in range(max_node)
                              if i not in sbt_nodes and i not in sbt_leaves}

        tree.next_node = max_node

        return tree

    @classmethod
    def _load_v5(cls, info, leaf_loader, dirname, storage, *, print_version_warning=True, cache_size=None):
        nodes = {int(k): v for (k, v) in info['nodes'].items()}
        leaves = {int(k): v for (k, v) in info['leaves'].items()}

        if not leaves:
            raise ValueError("Empty tree!")

        sbt_nodes = {}
        sbt_leaves = {}

        if storage is None:
            klass = STORAGES[info['storage']['backend']]
            if info['storage']['backend'] == "FSStorage":
                storage = FSStorage(dirname, info['storage']['args']['path'])
            elif storage is None:
                storage = klass(**info['storage']['args'])

        factory = GraphFactory(*info['factory']['args'])

        max_node = 0
        for k, node in nodes.items():
            node['factory'] = factory
            sbt_node = Node.load(node, storage)

            sbt_nodes[k] = sbt_node
            max_node = max(max_node, k)

        for k, node in leaves.items():
            sbt_leaf = leaf_loader(node, storage)
            sbt_leaves[k] = sbt_leaf
            max_node = max(max_node, k)

        tree = cls(factory, d=info['d'], storage=storage, cache_size=cache_size)
        tree._nodes = sbt_nodes
        tree._leaves = sbt_leaves
        tree._missing_nodes = {i for i in range(max_node)
                              if i not in sbt_nodes and i not in sbt_leaves}

        return tree

    @classmethod
    def _load_v6(cls, info, leaf_loader, dirname, storage, *, print_version_warning=True, cache_size=None):
        nodes = {int(k): v for (k, v) in info['nodes'].items()}
        leaves = {int(k): v for (k, v) in info['signatures'].items()}

        if not leaves:
            raise ValueError("Empty tree!")

        sbt_nodes = {}
        sbt_leaves = {}

        if storage is None:
            klass = STORAGES[info['storage']['backend']]
            if info['storage']['backend'] == "FSStorage":
                storage = FSStorage(dirname, info['storage']['args']['path'])
            elif storage is None:
                storage = klass(**info['storage']['args'])

        factory = GraphFactory(*info['factory']['args'])

        max_node = 0
        for k, node in nodes.items():
            node['factory'] = factory
            sbt_node = Node.load(node, storage)

            sbt_nodes[k] = sbt_node
            max_node = max(max_node, k)

        for k, node in leaves.items():
            sbt_leaf = leaf_loader(node, storage)
            sbt_leaves[k] = sbt_leaf
            max_node = max(max_node, k)

        tree = cls(factory, d=info['d'], storage=storage, cache_size=cache_size)
        tree._nodes = sbt_nodes
        tree._leaves = sbt_leaves
        tree._missing_nodes = {i for i in range(max_node)
                              if i not in sbt_nodes and i not in sbt_leaves}

        return tree

    def _fill_min_n_below(self):
        """\
        Propagate the smallest hash size below each node up the tree from
        the leaves.
        """
        def fill_min_n_below(node, *args, **kwargs):
            original_min_n_below = node.metadata.get('min_n_below', sys.maxsize)
            min_n_below = original_min_n_below

            children = kwargs['children']
            for child in children:
                if child.node is not None:
                    if isinstance(child.node, Leaf):
                        min_n_below = min(len(child.node.data.minhash), min_n_below)
                    else:
                        child_n = child.node.metadata.get('min_n_below', sys.maxsize)
                        min_n_below = min(child_n, min_n_below)

            if min_n_below == 0:
                min_n_below = 1

            node.metadata['min_n_below'] = min_n_below
            return original_min_n_below != min_n_below

        self._fill_up(fill_min_n_below)

    def _fill_internal(self):

        def fill_nodegraphs(node, *args, **kwargs):
            children = kwargs['children']
            for child in children:
                if child.node is not None:
                    child.node.update(node)
            return True

        self._fill_up(fill_nodegraphs)

    def _fill_up(self, search_fn, *args, **kwargs):
        visited, queue = set(), list(reversed(sorted(self._leaves.keys())))
        debug("started filling up")
        processed = 0
        while queue:
            node_p = queue.pop(0)

            parent = self.parent(node_p)
            if parent is None:
                # we are in the root, no more nodes available to search
                assert len(queue) == 0
                return

            was_missing = False
            if parent.node is None:
                if parent.pos in self._missing_nodes:
                    self._rebuild_node(parent.pos)
                    parent = self.parent(node_p)
                    was_missing = True
                else:
                    continue

            siblings = self.children(parent.pos)

            if node_p not in visited:
                visited.add(node_p)
                for sibling in siblings:
                    visited.add(sibling.pos)
                    try:
                        queue.remove(sibling.pos)
                    except ValueError:
                        pass

                if search_fn(parent.node, children=siblings, *args) or was_missing:
                    queue.append(parent.pos)

            processed += 1
            if processed % 100 == 0:
                debug("processed {}, in queue {}", processed, len(queue), sep='\r')

    def __len__(self):
        internal_nodes = set(self._nodes).union(self._missing_nodes)
        return len(internal_nodes) + len(self._leaves)

    def print_dot(self):
        print("""
        digraph G {
        nodesep=0.3;
        ranksep=0.2;
        margin=0.1;
        node [shape=ellipse];
        edge [arrowsize=0.8];
        """)

        for i, node in self._nodes.items():
            if isinstance(node, Node):
                print('"{}" [shape=box fillcolor=gray style=filled]'.format(
                      node.name))
                for j, child in self.children(i):
                    if child is not None:
                        print('"{}" -> "{}"'.format(node.name, child.name))
        print("}")

    def print(self):
        visited, stack = set(), [0]
        while stack:
            node_p = stack.pop()
            node_g = self._nodes.get(node_p, None)
            if node_p not in visited and node_g is not None:
                visited.add(node_p)
                depth = int(math.floor(math.log(node_p + 1, self.d)))
                print(" " * 4 * depth, node_g)
                if isinstance(node_g, Node):
                    stack.extend(c.pos for c in self.children(node_p)
                                       if c.pos not in visited)

    def __iter__(self):
        for i, node in self._nodes.items():
            yield (i, node)
        for i, node in self._leaves.items():
            yield (i, node)

    def _parents(self, pos=0):
        if pos == 0:
            yield None
        else:
            p = self.parent(pos)
            while p is not None:
                yield p.pos
                p = self.parent(p.pos)

    def leaves(self, with_pos=False):
        for pos, data in self._leaves.items():
            if with_pos:
                yield (pos, data)
            else:
                yield data

    def combine(self, other):
        larger, smaller = self, other
        if len(other) > len(self):
            larger, smaller = other, self

        n = Node(self.factory, name="internal.0", storage=self.storage)
        larger._nodes[0].update(n)
        smaller._nodes[0].update(n)
        new_nodes = {}
        new_nodes[0] = n

        new_leaves = {}

        levels = int(math.ceil(math.log(len(larger), self.d))) + 1
        current_pos = 1
        n_previous = 0
        n_next = 1
        for level in range(1, levels + 1):
            for tree in (larger, smaller):
                for pos in range(n_previous, n_next):
                    if tree._nodes.get(pos, None) is not None:
                        new_node = copy(tree._nodes[pos])
                        new_node.name = "internal.{}".format(current_pos)
                        new_nodes[current_pos] = new_node
                    elif tree._leaves.get(pos, None) is not None:
                        new_node = copy(tree._leaves[pos])
                        new_leaves[current_pos] = new_node
                    current_pos += 1
            n_previous = n_next
            n_next = n_previous + int(self.d ** level)
            current_pos = n_next

        # TODO: do we want to return a new tree, or merge into this one?
        self._nodes = new_nodes
        self._leaves = new_leaves
        return self


class Node(object):
    "Internal node of SBT."

    def __init__(self, factory, name=None, path=None, storage=None):
        self.name = name
        self.storage = storage
        self._factory = factory
        self._data = None
        self._path = path
        self.metadata = dict()

    def __str__(self):
        return '*Node:{name} [occupied: {nb}, fpr: {fpr:.2}]'.format(
                name=self.name, nb=self.data.n_occupied(),
                fpr=calc_expected_collisions(self.data, True, 1.1))

    def save(self, path):
        buf = self.data.to_bytes(compression=1)
        return self.storage.save(path, buf)

    @property
    def data(self):
        if self._data is None:
            if self._path is None:
                self._data = self._factory()
            else:
                data = self.storage.load(self._path)
                self._data = Nodegraph.from_buffer(data)
        return self._data

    @data.setter
    def data(self, new_data):
        self._data = new_data

    def unload(self):
        if self.storage:
            # Don't unload data if there is no Storage
            # TODO: Check that data is actually in the storage?
            self._data = None

    @staticmethod
    def load(info, storage=None):
        new_node = Node(info['factory'],
                        name=info['name'],
                        path=info['filename'],
                        storage=storage)
        new_node.metadata = info.get('metadata', {})
        return new_node

    def update(self, parent):
        parent.data.update(self.data)
        if 'min_n_below' in self.metadata:
            min_n_below = min(parent.metadata.get('min_n_below', sys.maxsize),
                              self.metadata.get('min_n_below'))
            if min_n_below == 0:
                min_n_below = 1
            parent.metadata['min_n_below'] = min_n_below


class Leaf(object):
    def __init__(self, metadata, data=None, name=None, storage=None, path=None):
        self.metadata = metadata

        if name is None:
            name = metadata
        self.name = name

        self.storage = storage

        self._data = data
        self._path = path

    def __str__(self):
        return '**Leaf:{name} [occupied: {nb}, fpr: {fpr:.2}] -> {metadata}'.format(
                name=self.name, metadata=self.metadata,
                nb=self.data.n_occupied(),
                fpr=calc_expected_collisions(self.data, True, 1.1))

    @property
    def data(self):
        if self._data is None:
            data = self.storage.load(self._path)
            self._data = Nodegraph.from_buffer(data)
        return self._data

    @data.setter
    def data(self, new_data):
        self._data = new_data

    def unload(self):
        if self.storage:
            # Don't unload data if there is no Storage
            # TODO: Check that data is actually in the storage?
            self._data = None

    def save(self, path):
        buf = self.data.to_bytes(compression=1)
        return self.storage.save(path, buf)

    def update(self, parent):
        parent.data.update(self.data)

    @classmethod
    def load(cls, info, storage=None):
        return cls(info['metadata'],
                   name=info['name'],
                   path=info['filename'],
                   storage=storage)


def filter_distance(filter_a, filter_b, n=1000):
    """
    Compute a heuristic distance per bit between two Bloom filters.

    Parameters
    ----------
    filter_a : Nodegraph
    filter_b : Nodegraph
    n        : int
        Number of positions to compare (in groups of 8)

    Returns
    -------
    float
        The distance between both filters (from 0.0 to 1.0)
    """
    from numpy import array

    A = filter_a.graph.get_raw_tables()
    B = filter_b.graph.get_raw_tables()
    distance = 0
    for q, p in zip(A, B):
        a = array(q, copy=False)
        b = array(p, copy=False)
        for i in map(lambda x: randint(0, len(a)), range(n)):
            distance += sum(map(int,
                            [not bool((a[i] >> j) & 1) ^ bool((b[i] >> j) & 1)
                             for j in range(8)]))
    return distance / (8.0 * len(A) * n)


def convert_cmd(name, backend):
    "Convert an SBT to use a different back end."
    from .sbtmh import SigLeaf

    options = backend.split('(')
    backend = options.pop(0)
    backend = backend.lower().strip("'")

    if options:
      print(options)
      options = options[0].split(')')
      options = [options.pop(0)]
      #options = {}
    else:
      options = []

    if backend.lower() in ('ipfs', 'ipfsstorage'):
        backend = IPFSStorage
    elif backend.lower() in ('redis', 'redisstorage'):
        backend = RedisStorage
    elif backend.lower() in ('zip', 'zipstorage'):
        backend = ZipStorage
    elif backend.lower() in ('fs', 'fsstorage'):
        backend = FSStorage
        if options:
            options = [os.path.dirname(options[0]), os.path.basename(options[0])]
        else:
            # this is the default for SBT v2
            tag = '.sbt.' + os.path.basename(name)
            if tag.endswith('.sbt.json'):
                tag = tag[:-9]
            path = os.path.dirname(name)
            options = [path, tag]

    else:
        error('backend not recognized: {}'.format(backend))

    with backend(*options) as storage:
        sbt = SBT.load(name, leaf_loader=SigLeaf.load)
        sbt.save(name, storage=storage)<|MERGE_RESOLUTION|>--- conflicted
+++ resolved
@@ -183,11 +183,7 @@
         if cache_size is None:
             cache_size = sys.maxsize
         self._nodescache = _NodesCache(maxsize=cache_size)
-<<<<<<< HEAD
-        self.location = None
-=======
         self._location = None
->>>>>>> 001cd353
 
     def signatures(self):
         for k in self.leaves():
@@ -394,11 +390,7 @@
             # tree search should always/only return matches above threshold
             assert similarity >= threshold
 
-<<<<<<< HEAD
-            results.append((similarity, leaf.data, self.location))
-=======
             results.append((similarity, leaf.data, self._location))
->>>>>>> 001cd353
 
         return results
         
@@ -444,11 +436,7 @@
             containment = query.minhash.contained_by(leaf_mh, True)
 
             assert containment >= threshold, "containment {} not below threshold {}".format(containment, threshold)
-<<<<<<< HEAD
-            results.append((containment, leaf.data, self.location))
-=======
             results.append((containment, leaf.data, self._location))
->>>>>>> 001cd353
 
         results.sort(key=lambda x: -x[0])
 
@@ -772,11 +760,7 @@
                 storage = klass(**jnodes['storage']['args'])
 
         obj = loader(jnodes, leaf_loader, dirname, storage, print_version_warning=print_version_warning, cache_size=cache_size)
-<<<<<<< HEAD
-        obj.location = location
-=======
         obj._location = location
->>>>>>> 001cd353
         return obj
 
     @staticmethod
