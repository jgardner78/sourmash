name: Rust checks

on:
  push:
    branches: [latest]
  pull_request:
    paths:
      - 'Cargo.lock'
      - 'src/core/**'
      - 'tests/test-data/**'
      - '.github/workflows/rust.yml'
  schedule:
    - cron: "0 0 * * *" # daily

jobs:
  check:
    name: Check
    runs-on: ubuntu-latest
    steps:
      - name: Checkout sources
        uses: actions/checkout@v3

      - name: Install stable toolchain
        uses: actions-rs/toolchain@v1
        with:
          profile: minimal
          toolchain: stable
          override: true

      - name: Run cargo check
        uses: actions-rs/cargo@v1
        with:
          command: check

  test:
    runs-on: ${{ matrix.os }}
    strategy:
      fail-fast: false
      matrix:
        build: [beta, stable, windows, macos]
        include:
          - build: macos
            os: macos-latest
            rust: stable
            continue: false
          - build: windows
            os: windows-latest
            rust: stable
            continue: true
          - build: beta
            os: ubuntu-latest
            rust: beta
            continue: false
          - build: stable
            os: ubuntu-latest
            rust: stable
            continue: false
    steps:
      - uses: actions/checkout@v3

      - uses: actions-rs/toolchain@v1
        with:
          toolchain: ${{ matrix.rust }}
          override: true

<<<<<<< HEAD
      - name: Set up Python 3.8
        uses: actions/setup-python@v4
        with:
          python-version: "3.8"

      - name: Install dependencies
        continue-on-error: ${{ matrix.continue }}
        run: |
          python -m pip install --upgrade pip
          python -m pip install -e .

=======
>>>>>>> 777c252d
      - name: Run tests
        uses: actions-rs/cargo@v1
        with:
          command: test
          args: --no-fail-fast

  test_all_features:
    runs-on: ubuntu-latest
    steps:
      - uses: actions/checkout@v3

      - uses: actions-rs/toolchain@v1
        with:
          toolchain: stable
          override: true

<<<<<<< HEAD
      - name: Set up Python 3.8
        uses: actions/setup-python@v4
        with:
          python-version: "3.8"

      - name: Install dependencies
        run: |
          python -m pip install --upgrade pip
          python -m pip install -e .

=======
>>>>>>> 777c252d
      - uses: actions-rs/install@v0.1
        with:
          crate: cargo-all-features
          version: latest
          use-tool-cache: true

      - name: Run tests for all feature combinations
        run: cargo test-all-features --no-fail-fast --all

  coverage:
    runs-on: ubuntu-latest
    steps:
      - uses: actions/checkout@v3

      - uses: actions-rs/toolchain@v1
        with:
          toolchain: stable
          override: true

      - name: Install cargo-binstall
        run: |
          wget https://github.com/ryankurte/cargo-binstall/releases/latest/download/cargo-binstall-x86_64-unknown-linux-gnu.tgz
          tar xf cargo-binstall-x86_64-unknown-linux-gnu.tgz
          chmod +x cargo-binstall
          mv cargo-binstall "$HOME/.cargo/bin"

      - name: Install cargo-tarpaulin
        run: cargo binstall --no-confirm cargo-tarpaulin

      - name: Coverage with tarpaulin
        run: cargo tarpaulin --all --all-features --timeout 600 --out Xml -- --test-threads 1

      - name: Upload Rust coverage to codecov
        uses: codecov/codecov-action@v3
        with:
          flags: rust
          fail_ci_if_error: true

  lints:
    name: Lints
    runs-on: ubuntu-latest
    strategy:
      fail-fast: false
      matrix:
        build: [beta, stable]
        include:
          - build: beta
            rust: beta
          - build: stable
            rust: stable
    steps:
      - name: Checkout sources
        uses: actions/checkout@v3

      - name: Install Rust toolchain
        uses: actions-rs/toolchain@v1
        with:
          profile: minimal
          toolchain: ${{ matrix.rust }}
          override: true
          components: rustfmt, clippy

      - name: Run cargo fmt
        uses: actions-rs/cargo@v1
        with:
          command: fmt
          args: --all -- --check

      - name: Run cargo clippy
        uses: actions-rs/cargo@v1
        with:
          command: clippy
          args: --all -- -D warnings

  wasm-pack:
    name: Check if wasm-pack builds a valid package for the sourmash crate
    runs-on: ubuntu-latest
    steps:
      - uses: actions/checkout@v3

      - uses: actions-rs/toolchain@v1
        with:
          toolchain: stable
          target: wasm32-unknown-unknown

      - name: Install wasm-pack
        run: "curl https://rustwasm.github.io/wasm-pack/installer/init.sh -sSf | sh"

      - name: Prepare node for running tests
        uses: actions/setup-node@v3
        with:
          node-version: 16
          registry-url: https://registry.npmjs.org/

      - name: run wasm tests
        continue-on-error: true  ## TODO: remove this when tests works again...
        run: wasm-pack test --node src/core

      - name: run wasm-pack build
        run: wasm-pack build src/core -d ../../pkg

      - name: Prepare package for NPM publishing
        working-directory: pkg
        run: npm pack

      - uses: actions/upload-artifact@v3
        with:
          path: 'pkg/sourmash*.tgz'

  wasm32-wasi:
    name: Run tests under wasm32-wasi
    runs-on: ubuntu-latest
    steps:
      - uses: actions/checkout@v3
      - name: Install wasm32-wasi target
        uses: actions-rs/toolchain@v1
        with:
          toolchain: stable
          target: wasm32-wasi
      - name: Install wasmtime
        run: "curl https://wasmtime.dev/install.sh -sSf | bash"
      - name: Add wasmtime to PATH
        run: echo "$HOME/.wasmtime/bin" >> $GITHUB_PATH
      - name: Install cargo-wasi command
        uses: actions-rs/cargo@v1
        with:
          command: install
          args: --force cargo-wasi
      - name: Build code with cargo-wasi
        uses: actions-rs/cargo@v1
        continue-on-error: true  ## TODO: remove this when build works...
        with:
          command: wasi
          args: build
      - name: Run tests under wasm32-wasi
        uses: actions-rs/cargo@v1
        continue-on-error: true  ## TODO: remove this when tests work...
        with:
          command: wasi
          args: test

  publish:
    name: Publish (dry-run)
    runs-on: ubuntu-latest
    steps:
      - name: Checkout sources
        uses: actions/checkout@v3

      - name: Install stable toolchain
        uses: actions-rs/toolchain@v1
        with:
          profile: minimal
          toolchain: stable
          override: true

      - name: Make sure we can publish the sourmash crate
        uses: actions-rs/cargo@v1
        with:
          command: publish
          args: --dry-run --manifest-path src/core/Cargo.toml

  minimum_rust_version:
    runs-on: ubuntu-latest
    steps:
      - uses: actions/checkout@v3

      - uses: actions-rs/toolchain@v1
        with:
          toolchain: "1.64.0"
          override: true

      - name: check if README matches MSRV defined here
        run: grep '1.64.0' src/core/README.md

      - name: Check if it builds properly
        uses: actions-rs/cargo@v1
        with:
          command: build
          args: --all-features --tests

  check_cbindgen:
    name: "Check if cbindgen runs cleanly for generating the C headers"
    runs-on: ubuntu-latest
    steps:
      - uses: actions/checkout@v3

      - uses: actions-rs/toolchain@v1
        with:
          toolchain: stable
          override: true

      - uses: actions-rs/install@v0.1
        with:
          crate: cbindgen
          version: 0.20.0
          use-tool-cache: true

      - run: make include/sourmash.h

      - name: check if headers have the same content
        run: |
          git update-index --refresh
          git diff
          git diff-index --quiet HEAD -- include/sourmash.h || echo "::error file=include/sourmash.h::Header doesn't match committed file, did you forget to rerun cbindgen?"<|MERGE_RESOLUTION|>--- conflicted
+++ resolved
@@ -63,20 +63,6 @@
           toolchain: ${{ matrix.rust }}
           override: true
 
-<<<<<<< HEAD
-      - name: Set up Python 3.8
-        uses: actions/setup-python@v4
-        with:
-          python-version: "3.8"
-
-      - name: Install dependencies
-        continue-on-error: ${{ matrix.continue }}
-        run: |
-          python -m pip install --upgrade pip
-          python -m pip install -e .
-
-=======
->>>>>>> 777c252d
       - name: Run tests
         uses: actions-rs/cargo@v1
         with:
@@ -93,19 +79,6 @@
           toolchain: stable
           override: true
 
-<<<<<<< HEAD
-      - name: Set up Python 3.8
-        uses: actions/setup-python@v4
-        with:
-          python-version: "3.8"
-
-      - name: Install dependencies
-        run: |
-          python -m pip install --upgrade pip
-          python -m pip install -e .
-
-=======
->>>>>>> 777c252d
       - uses: actions-rs/install@v0.1
         with:
           crate: cargo-all-features
