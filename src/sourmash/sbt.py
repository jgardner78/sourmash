--- conflicted
+++ resolved
@@ -182,15 +182,11 @@
                 if passes_all_picklists(ss, self.picklists):
                     yield ss
 
-<<<<<<< HEAD
-    def signatures_with_internal(self):
-=======
     def _signatures_with_internal(self):
         """Return an iterator of tuples (ss, location, internal_location).
 
         Note: does not limit signatures to subsets.
         """
->>>>>>> 9dbd8b50
         for k in self.leaves():
             ss = k.data
             yield ss, self.location, k._path
@@ -748,11 +744,7 @@
         if kind == "Zip":
             manifest_name = os.path.join(storage.subdir, manifest_name)
             manifest_path = storage.save(manifest_name, manifest_data,
-<<<<<<< HEAD
-                                         overwrite=True)
-=======
                                          overwrite=True, compress=True)
->>>>>>> 9dbd8b50
         elif kind == "FS":
             manifest_name = manifest_name
             manifest_path = storage.save(manifest_name, manifest_data,
