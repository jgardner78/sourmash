--- conflicted
+++ resolved
@@ -7,11 +7,7 @@
 from collections import abc
 from itertools import zip_longest
 from typing import NamedTuple
-<<<<<<< HEAD
 from dataclasses import dataclass, field, replace, asdict
-=======
-from dataclasses import dataclass, field, replace
->>>>>>> f2fabef3
 import gzip
 
 from sourmash import sqlite_utils, sourmash_args
@@ -55,13 +51,6 @@
 
 @dataclass(frozen=True, order=True)
 class BaseLineageInfo:
-<<<<<<< HEAD
-    """BaseLineageInfo Class, defining a set of functions that can be used to handle
-       hierarchical set of LineagePairs. """
-    # need to set compare=False for any mutable type to keep this class hashable
-    ranks: tuple() # require ranks
-    lineage: tuple = field(default=()) #tuple of LineagePairs
-=======
     """
     This BaseLineageInfo class defines a set of methods that can be used to handle
     summarization and manipulation of taxonomic lineages with hierarchical taxonomic ranks.
@@ -83,7 +72,6 @@
     # need to set compare=False for any mutable type to keep this class hashable
     ranks: tuple() # require ranks
     lineage: tuple = () # tuple of LineagePairs
->>>>>>> f2fabef3
     lineage_str: str = field(default=None, compare=False) # ';'- or ','-separated str of lineage names
     lineage_dict: dict = field(default=None, compare=False) # dict of rank: name
 
@@ -134,28 +122,16 @@
 
     @property
     def lowest_lineage_name(self):
-<<<<<<< HEAD
-        """Return the name of the lowest filled lineage"""
-        if not self.filled_ranks:
-            return ""
-=======
         "Return the name of the lowest filled lineage"
         if not self.filled_ranks:
             return None
->>>>>>> f2fabef3
         return self.filled_lineage[-1].name
 
     @property
     def lowest_lineage_taxid(self):
-<<<<<<< HEAD
-        """Return the taxid of the lowest filled lineage"""
-        if not self.filled_ranks:
-            return ""
-=======
         "Return the taxid of the lowest filled lineage"
         if not self.filled_ranks:
             return None
->>>>>>> f2fabef3
         return self.filled_lineage[-1].taxid
 
     def _init_empty(self):
@@ -185,16 +161,10 @@
                     raise ValueError(f"Rank '{lin_tup.rank}' not present in {', '.join(self.ranks)}") from e
                 # make sure we're adding tax_utils.LineagePairs, not lca_utils.LineagePairs for consistency
                 if isinstance(lin_tup, lca_utils.LineagePair):
-<<<<<<< HEAD
-                    new_lineage[rank_idx] =  LineagePair(rank=lin_tup.rank, name=lin_tup.name)
-                else:
-                    new_lineage[rank_idx] =  lin_tup
-=======
                     new_lineage[rank_idx] = LineagePair(rank=lin_tup.rank, name=lin_tup.name)
                 else:
                     new_lineage[rank_idx] = lin_tup
     
->>>>>>> f2fabef3
         # build list of filled ranks
         filled_ranks = [a.rank for a in new_lineage if a.name]
         # set lineage and filled_ranks
@@ -327,11 +297,7 @@
         return new
 
     def lineage_at_rank(self, rank):
-<<<<<<< HEAD
-        # non-descructive pop_to_rank. Returns tuple of LineagePairs
-=======
         "non-destructive pop_to_rank. Returns tuple of LineagePairs"
->>>>>>> f2fabef3
         "Returns tuple of LineagePairs at given rank."
         # are we already above rank?
         if not self.rank_is_filled(rank):
@@ -343,10 +309,6 @@
 
 @dataclass(frozen=True, order=True)
 class RankLineageInfo(BaseLineageInfo):
-<<<<<<< HEAD
-    """Class for storing multi-rank lineage information"""
-    ranks: tuple = field(default_factory=lambda: ('superkingdom', 'phylum', 'class', 'order', 'family', 'genus', 'species', 'strain'))
-=======
     """
     This RankLineageInfo class usees the BaseLineageInfo methods for a standard set
     of taxonomic ranks.
@@ -366,7 +328,6 @@
     and will not be used or compared in any other class methods.
     """
     ranks: tuple = ('superkingdom', 'phylum', 'class', 'order', 'family', 'genus', 'species', 'strain')
->>>>>>> f2fabef3
 
     def __post_init__(self):
         "Initialize according to passed values"
