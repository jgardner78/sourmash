--- conflicted
+++ resolved
@@ -2,19 +2,11 @@
   "nodes": {
     "nixpkgs": {
       "locked": {
-<<<<<<< HEAD
-        "lastModified": 1693780807,
-        "narHash": "sha256-diV1X53HjSB3fIcDFieh9tGZkJ3vqJJQhTz89NbYw60=",
-        "owner": "NixOS",
-        "repo": "nixpkgs",
-        "rev": "84ef5335abf541d8148433489e0cf79affae3f89",
-=======
         "lastModified": 1700014976,
         "narHash": "sha256-dSGpS2YeJrXW5aH9y7Abd235gGufY3RuZFth6vuyVtU=",
         "owner": "NixOS",
         "repo": "nixpkgs",
         "rev": "592047fc9e4f7b74a4dc85d1b9f5243dfe4899e3",
->>>>>>> ff2ad02d
         "type": "github"
       },
       "original": {
@@ -41,19 +33,11 @@
         ]
       },
       "locked": {
-<<<<<<< HEAD
-        "lastModified": 1693793487,
-        "narHash": "sha256-MS6CDyAC0sJMTE/pRYlfrhBnhlAPvEo43ipwf5ZNzHg=",
-        "owner": "oxalica",
-        "repo": "rust-overlay",
-        "rev": "f179280eed5eb93759c94bf3231fbbda28f894b7",
-=======
         "lastModified": 1700084394,
         "narHash": "sha256-ZPvcR/TBpKTDXtjVfuQP3ntHnRl1ZX8DUYJX+/qTzcc=",
         "owner": "oxalica",
         "repo": "rust-overlay",
         "rev": "c1125ef3963884cc5bc534ba752baaf2af835dac",
->>>>>>> ff2ad02d
         "type": "github"
       },
       "original": {
@@ -82,19 +66,11 @@
         "systems": "systems"
       },
       "locked": {
-<<<<<<< HEAD
-        "lastModified": 1692799911,
-        "narHash": "sha256-3eihraek4qL744EvQXsK1Ha6C3CR7nnT8X2qWap4RNk=",
-        "owner": "numtide",
-        "repo": "flake-utils",
-        "rev": "f9e7cf818399d17d347f847525c5a5a8032e4e44",
-=======
         "lastModified": 1694529238,
         "narHash": "sha256-zsNZZGTGnMOf9YpHKJqMSsa0dXbfmxeoJ7xHlrt+xmY=",
         "owner": "numtide",
         "repo": "flake-utils",
         "rev": "ff7b65b44d01cf9ba6a71320833626af21126384",
->>>>>>> ff2ad02d
         "type": "github"
       },
       "original": {
