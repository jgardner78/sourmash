"""
Tests for functions in taxonomy submodule.
"""

import pytest
from pytest import approx
import os
from os.path import basename
import gzip

import sourmash_tst_utils as utils

from sourmash.tax.tax_utils import (ascending_taxlist, get_ident, load_gather_results,
                                    summarize_gather_at, find_missing_identities,
                                    write_summary, MultiLineageDB,
                                    collect_gather_csvs, check_and_load_gather_csvs,
                                    SummarizedGatherResult, ClassificationResult,
                                    QueryInfo, GatherRow, TaxResult, QueryTaxResult,
                                    BaseLineageInfo, RankLineageInfo, LineagePair,
                                    write_classifications,
                                    aggregate_by_lineage_at_rank,
                                    make_krona_header, format_for_krona, write_krona,
                                    combine_sumgather_csvs_by_lineage, write_lineage_sample_frac,
                                    LineageDB, LineageDB_Sqlite,
                                    SumGathInf, ClassInf, QInfo)

# import lca utils as needed for now
from sourmash.lca import lca_utils
<<<<<<< HEAD
=======
from sourmash.tax.tax_utils import LineagePair, BaseLineageInfo, RankLineageInfo
>>>>>>> f2fabef3

# utility functions for testing
def make_mini_gather_results(g_infolist, include_ksize_and_scaled=False):
    # make mini gather_results
    min_header = ["query_name", "name", "match_ident", "f_unique_to_query", "query_md5", "query_filename", "f_unique_weighted", "unique_intersect_bp", "remaining_bp"]
    if include_ksize_and_scaled:
        min_header.extend(['ksize', 'scaled'])
    gather_results = []
    for g_info in g_infolist:
        inf = dict(zip(min_header, g_info))
        gather_results.append(inf)
    return gather_results


def make_mini_taxonomy(tax_info):
    #pass in list of tuples: (name, lineage)
    taxD = {}
    for (name,lin) in tax_info:
        taxD[name] = lca_utils.make_lineage(lin)
    return taxD


def make_GatherRow(gather_dict=None, exclude_cols=[]):
    """Load artificial gather row (dict) into GatherRow class"""
    # default contains just the essential cols
    gatherD = {'query_name': 'q1',
               'query_md5': 'md5',
               'query_filename': 'query_fn',
               'name': 'gA',
               'f_unique_weighted': 0.2,
               'f_unique_to_query': 0.1,
               'query_bp':100,
               'unique_intersect_bp': 20,
               'remaining_bp': 1,
               'ksize': 31,
               'scaled': 1}
    if gather_dict is not None:
        gatherD.update(gather_dict)
    for col in exclude_cols:
        gatherD.pop(col)
    gatherRaw = GatherRow(**gatherD)
    return gatherRaw


def make_TaxResult(gather_dict=None, taxD=None, keep_full_ident=False, keep_ident_version=False, skip_idents=None):
    """Make TaxResult from artificial gather row (dict)"""
    gRow = make_GatherRow(gather_dict)
    taxres = TaxResult(raw=gRow, keep_full_identifiers=keep_full_ident, keep_identifier_versions=keep_ident_version)
    if taxD is not None:
        taxres.get_match_lineage(tax_assignments=taxD, skip_idents=skip_idents)
    return taxres


def make_QueryTaxResults(gather_info, taxD=None, single_query=False, keep_full_ident=False, keep_ident_version=False,
                        skip_idents=None, summarize=False, classify=False, classify_rank=None, c_thresh=0.1, ani_thresh=None):
    """Make QueryTaxResult(s) from artificial gather information, formatted as list of gather rows (dicts)"""
    gather_results = {}
    this_querytaxres = None
    for gather_infoD in gather_info:
        taxres = make_TaxResult(gather_infoD, taxD=taxD,  keep_full_ident=keep_full_ident,
                                keep_ident_version=keep_ident_version, skip_idents=skip_idents)
        query_name = taxres.query_name
        # add to matching QueryTaxResult or create new one
        if not this_querytaxres or not this_querytaxres.is_compatible(taxres):
            # get existing or initialize new
            this_querytaxres = gather_results.get(query_name, QueryTaxResult(taxres.query_info))
        this_querytaxres.add_taxresult(taxres)
#        print('missed_ident?', taxres.missed_ident)
        gather_results[query_name] = this_querytaxres
    if summarize:
        for query_name, qres in gather_results.items():
            qres.build_summarized_result()
    if classify:
        for query_name, qres in gather_results.items():
            qres.build_classification_result(rank=classify_rank, containment_threshold=c_thresh, ani_threshold=ani_thresh)
    # for convenience: If working with single query, just return that QueryTaxResult.
    if single_query:
        if len(gather_results.keys()) > 1:
            raise ValueError("You passed in results for more than one query")
        else:
            return next(iter(gather_results.values()))
    return gather_results


## tests
def test_ascending_taxlist_1():
    assert list(ascending_taxlist()) ==  ['strain', 'species', 'genus', 'family', 'order', 'class', 'phylum', 'superkingdom']


def test_ascending_taxlist_2():
    assert list(ascending_taxlist(include_strain=False)) ==  ['species', 'genus', 'family', 'order', 'class', 'phylum', 'superkingdom']


def test_QueryInfo_basic():
    "basic functionality of QueryInfo dataclass"
    qInf = QueryInfo(query_name='q1', query_md5='md5', query_filename='f1',query_bp='100',query_n_hashes='10',ksize='31',scaled='10', total_weighted_hashes='200')
    assert qInf.query_name == 'q1'
    assert isinstance(qInf.query_n_hashes, int)
    assert isinstance(qInf.ksize, int)
    assert isinstance(qInf.scaled, int)
    assert qInf.total_weighted_hashes == 200
    assert qInf.total_weighted_bp == 2000


def test_QueryInfo_no_hash_info():
    "QueryInfo dataclass for older gather results without query_n_hashes or total_weighted_hashes"
    qInf = QueryInfo(query_name='q1', query_md5='md5', query_filename='f1',query_bp='100',ksize=31,scaled=10)
    assert qInf.query_name == 'q1'
    assert qInf.query_n_hashes == 0
    assert qInf.total_weighted_hashes == 0
    assert qInf.total_weighted_bp == 0


def test_QueryInfo_missing():
    "check that required args"
    with pytest.raises(TypeError) as exc:
        QueryInfo(query_name='q1', query_filename='f1',query_bp='100',query_n_hashes='10',ksize=31,scaled=10, total_weighted_hashes=200)
    print(str(exc))
    assert "missing 1 required positional argument: 'query_md5'" in str(exc)


def test_SummarizedGatherResult():
    "basic functionality of SummarizedGatherResult dataclass"
    qInf = QueryInfo(query_name='q1', query_md5='md5', query_filename='f1',query_bp='100',
                     query_n_hashes='10',ksize='31',scaled='10', total_weighted_hashes='200')
    sgr = SummarizedGatherResult(rank="phylum", fraction=0.2, lineage=RankLineageInfo(lineage_str="a;b"),
                                 f_weighted_at_rank=0.3, bp_match_at_rank=30)
    print(sgr)
    assert sgr.rank=='phylum'
    sumD = sgr.as_summary_dict(query_info=qInf)
    print(sumD)
    assert sumD == {'rank': 'phylum', 'fraction': "0.2", 'lineage': 'a;b', 'f_weighted_at_rank': "0.3",
                    'bp_match_at_rank': "30", 'query_ani_at_rank': None, 'query_name': 'q1',
                    'query_md5': 'md5', 'query_filename': 'f1', 'total_weighted_hashes': "200"}
    hD = sgr.as_human_friendly_dict(query_info=qInf)
    print(hD)
    assert hD == {'rank': 'phylum', 'fraction': '0.200', 'lineage': 'a;b', 'f_weighted_at_rank': '30.0%',
                  'bp_match_at_rank': "30", 'query_ani_at_rank': '-    ', 'query_name': 'q1',
                  'query_md5': 'md5', 'query_filename': 'f1', 'total_weighted_hashes': "200"}
    krD = sgr.as_kreport_dict(query_info=qInf)
    print(krD)
    assert krD == {'ncbi_taxid': None, 'sci_name': 'b', 'rank_code': 'P', 'num_bp_assigned': "0",
                   'percent_containment': '30.00', 'num_bp_contained': "60"}


def test_SummarizedGatherResult_set_query_ani():
    "Check ANI estimation within SummarizedGatherResult dataclass"
    qInf = QueryInfo(query_name='q1', query_md5='md5', query_filename='f1',query_bp='100',
                     query_n_hashes='10',ksize='31',scaled='10', total_weighted_hashes='200')
    sgr = SummarizedGatherResult(rank="phylum", fraction=0.2, lineage=RankLineageInfo(lineage_str="a;b"),
                                 f_weighted_at_rank=0.3, bp_match_at_rank=30)
    sgr.set_query_ani(query_info=qInf)
    print(sgr.query_ani_at_rank)
    assert sgr.query_ani_at_rank == approx(0.949,  rel=1e-3)
    # ANI can be calculated with query_bp OR query_n_hashes. Remove each and check the results are identical
    qInf = QueryInfo(query_name='q1', query_md5='md5', query_filename='f1',query_bp='100',
                     query_n_hashes=0,ksize='31',scaled='10', total_weighted_hashes='200')
    sgr = SummarizedGatherResult(rank="phylum", fraction=0.2, lineage=RankLineageInfo(lineage_str="a;b"),
                                 f_weighted_at_rank=0.3, bp_match_at_rank=30)
    sgr.set_query_ani(query_info=qInf)
    print(sgr.query_ani_at_rank)
    assert sgr.query_ani_at_rank == approx(0.949,  rel=1e-3)
    # try without query_bp
    qInf = QueryInfo(query_name='q1', query_md5='md5', query_filename='f1',query_bp=0,
                     query_n_hashes='10',ksize='31',scaled='10', total_weighted_hashes='200')
    sgr = SummarizedGatherResult(rank="phylum", fraction=0.2, lineage=RankLineageInfo(lineage_str="a;b"),
                                 f_weighted_at_rank=0.3, bp_match_at_rank=30)
    sgr.set_query_ani(query_info=qInf)
    print(sgr.query_ani_at_rank)
    assert sgr.query_ani_at_rank == approx(0.949,  rel=1e-3)


def test_SummarizedGatherResult_greater_than_1():
    "basic functionality of SummarizedGatherResult dataclass"
    # fraction > 1
    with pytest.raises(ValueError) as exc:
        SummarizedGatherResult(rank="phylum", fraction=0.3, lineage=RankLineageInfo(lineage_str="a;b"),
                                 f_weighted_at_rank=1.2, bp_match_at_rank=30)
    print(str(exc))
    assert "> 100% of the query!" in str(exc)
    # f_weighted > 1
    with pytest.raises(ValueError) as exc:
        SummarizedGatherResult(rank="phylum", fraction=1.2, lineage=RankLineageInfo(lineage_str="a;b"),
                                 f_weighted_at_rank=0.3, bp_match_at_rank=30)
    print(str(exc))
    assert "> 100% of the query!" in str(exc)


def test_SummarizedGatherResult_0_fraction():
    with pytest.raises(ValueError) as exc:
        SummarizedGatherResult(rank="phylum", fraction=-.1, lineage=RankLineageInfo(lineage_str="a;b"),
                                 f_weighted_at_rank=0.3, bp_match_at_rank=30)
    err_msg = "Summarized fraction is <=0% of the query! This should not occur."
    assert err_msg in str(exc)
    #assert cr.status == 'nomatch'
    
    with pytest.raises(ValueError) as exc:
        SummarizedGatherResult(rank="phylum", fraction=.1, lineage=RankLineageInfo(lineage_str="a;b"),
                                 f_weighted_at_rank=0, bp_match_at_rank=30)
    print(str(exc))
    assert err_msg in str(exc)


def test_SummarizedGatherResult_species_kreport():
    "basic functionality of SummarizedGatherResult dataclass"
    qInf = QueryInfo(query_name='q1', query_md5='md5', query_filename='f1',query_bp='100',
                     query_n_hashes='10',ksize='31',scaled='10', total_weighted_hashes='200')
    sgr = SummarizedGatherResult(rank="species", fraction=0.2, lineage=RankLineageInfo(lineage_str="a;b;c;d;e;f;g"),
                                 f_weighted_at_rank=0.3, bp_match_at_rank=30)
    print(sgr)
    assert sgr.rank=='species'
    krD = sgr.as_kreport_dict(query_info=qInf)
    print(krD)
    assert krD == {'ncbi_taxid': None, 'sci_name': 'g', 'rank_code': 'S', 'num_bp_assigned': "60",
                   'percent_containment': '30.00', 'num_bp_contained': "60"}


def test_SummarizedGatherResult_summary_dict_limit_float():
    "basic functionality of SummarizedGatherResult dataclass"
    qInf = QueryInfo(query_name='q1', query_md5='md5', query_filename='f1',query_bp='100',
                     query_n_hashes='10',ksize='31',scaled='10', total_weighted_hashes='200')
    sgr = SummarizedGatherResult(rank="phylum", fraction=0.123456, lineage=RankLineageInfo(lineage_str="a;b"),
                                 f_weighted_at_rank=0.345678, bp_match_at_rank=30)
    print(sgr)
    assert sgr.rank=='phylum'
    sumD = sgr.as_summary_dict(query_info=qInf)
    print(sumD)
    assert sumD == {'rank': 'phylum', 'fraction': "0.123456", 'lineage': 'a;b', 'f_weighted_at_rank': "0.345678",
                    'bp_match_at_rank': "30", 'query_ani_at_rank': None, 'query_name': 'q1',
                    'query_md5': 'md5', 'query_filename': 'f1', 'total_weighted_hashes': "200"}
    
    sumD = sgr.as_summary_dict(query_info=qInf, limit_float=True)
    print(sumD)
    assert sumD == {'rank': 'phylum', 'fraction': "0.123", 'lineage': 'a;b', 'f_weighted_at_rank': "0.346",
                    'bp_match_at_rank': "30", 'query_ani_at_rank': None, 'query_name': 'q1',
                    'query_md5': 'md5', 'query_filename': 'f1', 'total_weighted_hashes': "200"}


def test_ClassificationResult():
    "basic functionality of ClassificationResult dataclass"
    qInf = QueryInfo(query_name='q1', query_md5='md5', query_filename='f1',query_bp='100',
                     query_n_hashes='10',ksize='31',scaled='10', total_weighted_hashes='200')
    cr = ClassificationResult(rank="phylum", fraction=0.2, lineage=RankLineageInfo(lineage_str="a;b"),
                              f_weighted_at_rank=0.3, bp_match_at_rank=30, query_ani_at_rank=0.97)
    cr.set_status(query_info=qInf, containment_threshold=0.1)
    assert cr.status == 'match'
    print(cr.query_ani_at_rank)
    assert cr.query_ani_at_rank == approx(0.949,  rel=1e-3)
    cr.set_status(query_info=qInf, containment_threshold=0.35)
    assert cr.status == 'below_threshold'


def test_ClassificationResult_greater_than_1():
    "basic functionality of SummarizedGatherResult dataclass"
    # fraction > 1
    with pytest.raises(ValueError) as exc:
        ClassificationResult(rank="phylum", fraction=0.3, lineage=RankLineageInfo(lineage_str="a;b"),
                                 f_weighted_at_rank=1.2, bp_match_at_rank=30)
    print(str(exc))
    assert "> 100% of the query!" in str(exc)
    # f_weighted > 1
    with pytest.raises(ValueError) as exc:
        ClassificationResult(rank="phylum", fraction=1.2, lineage=RankLineageInfo(lineage_str="a;b"),
                                 f_weighted_at_rank=0.3, bp_match_at_rank=30)
    print(str(exc))
    assert "> 100% of the query!" in str(exc)


def test_ClassificationResult_0_fraction():
    with pytest.raises(ValueError) as exc:
        ClassificationResult(rank="phylum", fraction=-.1, lineage=RankLineageInfo(lineage_str="a;b"),
                                 f_weighted_at_rank=0.3, bp_match_at_rank=30)
    err_msg = "Summarized fraction is <=0% of the query! This should not occur."
    assert err_msg in str(exc)
    #assert cr.status == 'nomatch'
    
    with pytest.raises(ValueError) as exc:
        ClassificationResult(rank="phylum", fraction=.1, lineage=RankLineageInfo(lineage_str="a;b"),
                                 f_weighted_at_rank=0, bp_match_at_rank=30)
    print(str(exc))
    assert err_msg in str(exc)


def test_ClassificationResult_build_krona_result():
    qInf = QueryInfo(query_name='q1', query_md5='md5', query_filename='f1',query_bp='100',
                     query_n_hashes='10',ksize='31',scaled='10', total_weighted_hashes='200')
    cr = ClassificationResult(rank="phylum", fraction=0.2, lineage=RankLineageInfo(lineage_str="a;b"),
                              f_weighted_at_rank=0.3, bp_match_at_rank=30, query_ani_at_rank=0.97)
    #cr.set_status(query_info=qInf, rank='phylum')
    kr, ukr = cr.build_krona_result(rank='phylum')
    print(kr)
    assert kr == (0.3, 'a', 'b')
    print(ukr)
    assert ukr == (0.7, 'unclassified', 'unclassified')  


def test_ClassificationResult_build_krona_result_no_rank():
    qInf = QueryInfo(query_name='q1', query_md5='md5', query_filename='f1',query_bp='100',
                     query_n_hashes='10',ksize='31',scaled='10', total_weighted_hashes='200')
    cr = ClassificationResult(rank="phylum", fraction=0.2, lineage=RankLineageInfo(lineage_str="a;b"),
                              f_weighted_at_rank=0.3, bp_match_at_rank=30, query_ani_at_rank=0.97)
    cr.set_status(query_info=qInf, containment_threshold=0.1)


def test_GatherRow_old_gather():
    # gather does not contain query_name column
    gA = {"name": "gA.1 name"}
    with pytest.raises(TypeError) as exc:
        make_GatherRow(gA, exclude_cols=['query_bp'])
    print(str(exc))
    assert "__init__() missing 1 required positional argument: 'query_bp'" in str(exc)


def test_get_ident_default():
    ident = "GCF_001881345.1"
    n_id = get_ident(ident)
    assert n_id == "GCF_001881345"


def test_TaxResult_get_ident_default():
    gA = {"name": "GCF_001881345.1"}  # gather result with match name as GCF_001881345.1
    taxres = make_TaxResult(gA)
    print(taxres.match_ident)
    assert taxres.match_ident == "GCF_001881345"


def test_get_ident_split_but_keep_version():
    ident = "GCF_001881345.1 secondname"
    n_id = get_ident(ident, keep_identifier_versions=True)
    assert n_id == "GCF_001881345.1"


def test_TaxResult_get_ident_split_but_keep_version():
    gA = {"name": "GCF_001881345.1 secondname"}
    taxres = make_TaxResult(gA, keep_ident_version=True)
    print("raw ident: ", taxres.raw.name)
    print("keep_full?: ", taxres.keep_full_identifiers)
    print("keep_version?: ",taxres.keep_identifier_versions)
    print("final ident: ", taxres.match_ident)
    assert taxres.match_ident == "GCF_001881345.1"


def test_get_ident_no_split():
    ident = "GCF_001881345.1 secondname"
    n_id = get_ident(ident, keep_full_identifiers=True)
    assert n_id == "GCF_001881345.1 secondname"


def test_TaxResult_get_ident_keep_full():
    gA = {"name": "GCF_001881345.1 secondname"}
    taxres = make_TaxResult(gA, keep_full_ident=True)
    print("raw ident: ", taxres.raw.name)
    print("keep_full?: ", taxres.keep_full_identifiers)
    print("keep_version?: ",taxres.keep_identifier_versions)
    print("final ident: ", taxres.match_ident)
    assert taxres.match_ident == "GCF_001881345.1 secondname"


def test_collect_gather_csvs(runtmp):
    g_csv = utils.get_test_data('tax/test1.gather.csv')
    from_file = runtmp.output("tmp-from-file.txt")
    with open(from_file, 'w') as fp:
        fp.write(f"{g_csv}\n")

    gather_files = collect_gather_csvs([g_csv], from_file=from_file)
    print("gather_files: ", gather_files)
    assert len(gather_files) == 1
    assert basename(gather_files[0]) == 'test1.gather.csv'


def test_check_and_load_gather_csvs_empty(runtmp):
    g_res = runtmp.output('empty.gather.csv')
    with open(g_res, 'w') as fp:
        fp.write("")
    csvs = [g_res]
    # load taxonomy csv
    taxonomy_csv = utils.get_test_data('tax/test.taxonomy.csv')
    tax_assign = MultiLineageDB.load([taxonomy_csv], keep_full_identifiers=1)

    print(tax_assign)
    # check gather results and missing ids
    with pytest.raises(Exception) as exc:
        gather_results, ids_missing, n_missing, header = check_and_load_gather_csvs(csvs, tax_assign)
    assert "Cannot read gather results from" in str(exc.value)


def test_check_and_load_gather_csvs_with_empty_force(runtmp):
    g_csv = utils.get_test_data('tax/test1.gather.csv')
    #  make gather results with taxonomy name not in tax_assign
    g_res2 = runtmp.output('gA.gather.csv')
    g_results = [x.replace("GCF_001881345.1", "gA") for x in open(g_csv, 'r')]
    with open(g_res2, 'w') as fp:
        for line in g_results:
            fp.write(line)
    # make empty gather results
    g_res3 = runtmp.output('empty.gather.csv')
    with open(g_res3, 'w') as fp:
        fp.write("")

    csvs = [g_res2, g_res3]

    # load taxonomy csv
    taxonomy_csv = utils.get_test_data('tax/test.taxonomy.csv')
    tax_assign = MultiLineageDB.load([taxonomy_csv],
                                     keep_full_identifiers=False,
                                     keep_identifier_versions=False)
    print(tax_assign)
    # check gather results and missing ids
    gather_results, ids_missing, n_missing, header = check_and_load_gather_csvs(csvs, tax_assign, force=True)
    assert len(gather_results) == 4
    print("n_missing: ", n_missing)
    print("ids_missing: ", ids_missing)
    assert n_missing == 1
    assert ids_missing == {"gA"}


def test_check_and_load_gather_lineage_csvs_empty(runtmp):
    # try loading an empty annotated gather file
    g_res = runtmp.output('empty.gather-tax.csv')
    with open(g_res, 'w') as fp:
        fp.write("")

    with pytest.raises(ValueError) as exc:
        tax_assign = LineageDB.load_from_gather_with_lineages(g_res)
    assert "cannot read taxonomy assignments" in str(exc.value)


def test_check_and_load_gather_lineage_csvs_bad_header(runtmp):
    # test on file with wrong headers
    g_res = runtmp.output('empty.gather-tax.csv')
    with open(g_res, 'w', newline="") as fp:
        fp.write("x,y,z")

    with pytest.raises(ValueError) as exc:
        tax_assign = LineageDB.load_from_gather_with_lineages(g_res)
    assert "Expected headers 'name' and 'lineage' not found. Is this a with-lineages file?" in str(exc.value)


def test_check_and_load_gather_lineage_csvs_dne(runtmp):
    # test loading with-lineage file that does not exist
    g_res = runtmp.output('empty.gather-tax.csv')

    with pytest.raises(ValueError) as exc:
        tax_assign = LineageDB.load_from_gather_with_lineages(g_res)
    assert "does not exist" in str(exc.value)


def test_check_and_load_gather_lineage_csvs_isdir(runtmp):
    # test loading a with-lineage file that is actually a directory
    g_res = runtmp.output('empty.gather-tax.csv')
    os.mkdir(g_res)

    with pytest.raises(ValueError) as exc:
        tax_assign = LineageDB.load_from_gather_with_lineages(g_res)
    assert "is a directory" in str(exc.value)


def test_check_and_load_gather_csvs_fail_on_missing(runtmp):
    g_csv = utils.get_test_data('tax/test1.gather.csv')
    # make gather results with taxonomy name not in tax_assign
    g_res2 = runtmp.output('gA.gather.csv')
    g_results = [x.replace("GCF_001881345.1", "gA") for x in open(g_csv, 'r')]
    with open(g_res2, 'w') as fp:
        for line in g_results:
            fp.write(line)

    csvs = [g_res2]

    # load taxonomy csv
    taxonomy_csv = utils.get_test_data('tax/test.taxonomy.csv')
    tax_assign = MultiLineageDB.load([taxonomy_csv], keep_full_identifiers=1)
    print(tax_assign)
    # check gather results and missing ids
    with pytest.raises(ValueError) as exc:
        gather_results, ids_missing, n_missing, header = check_and_load_gather_csvs(csvs, tax_assign, fail_on_missing_taxonomy=True, force=True)
    assert "Failing on missing taxonomy" in str(exc)


def test_load_gather_results():
    gather_csv = utils.get_test_data('tax/test1.gather.csv')
    gather_results, header, seen_queries = load_gather_results(gather_csv)
    assert len(gather_results) == 4


def test_load_gather_results_gzipped(runtmp):
    gather_csv = utils.get_test_data('tax/test1.gather.csv')

    # rewrite gather_csv as gzipped csv
    gz_gather = runtmp.output('g.csv.gz')
    with open(gather_csv, 'rb') as f_in, gzip.open(gz_gather, 'wb') as f_out:
        f_out.writelines(f_in)
    gather_results, header, seen_queries = load_gather_results(gz_gather)
    assert len(gather_results) == 4


def test_load_gather_results_bad_header(runtmp):
    g_csv = utils.get_test_data('tax/test1.gather.csv')

    bad_g_csv = runtmp.output('g.csv')

    #creates bad gather result
    bad_g = [x.replace("f_unique_to_query", "nope") for x in open(g_csv, 'r')]
    with open(bad_g_csv, 'w') as fp:
        for line in bad_g:
            fp.write(line)
    print("bad_gather_results: \n", bad_g)

    with pytest.raises(ValueError) as exc:
        gather_results, header = load_gather_results(bad_g_csv)
    assert f"Not all required gather columns are present in '{bad_g_csv}'." in str(exc.value)


def test_load_gather_results_empty(runtmp):
    empty_csv = runtmp.output('g.csv')

    #creates empty gather result
    with open(empty_csv, 'w') as fp:
        fp.write('')

    with pytest.raises(ValueError) as exc:
        gather_results, header = load_gather_results(empty_csv)
    assert f"Cannot read gather results from '{empty_csv}'. Is file empty?" in str(exc.value)


def test_load_taxonomy_csv():
    taxonomy_csv = utils.get_test_data('tax/test.taxonomy.csv')
    tax_assign = MultiLineageDB.load([taxonomy_csv])
    print("taxonomy assignments: \n", tax_assign)
    assert list(tax_assign.keys()) == ['GCF_001881345.1', 'GCF_009494285.1', 'GCF_013368705.1', 'GCF_003471795.1', 'GCF_000017325.1', 'GCF_000021665.1']
    assert len(tax_assign) == 6 # should have read 6 rows


def test_load_taxonomy_csv_gzip(runtmp):
    # test loading a gzipped taxonomy csv file
    taxonomy_csv = utils.get_test_data('tax/test.taxonomy.csv')
    tax_gz = runtmp.output('tax.csv.gz')

    with gzip.open(tax_gz, 'wt') as outfp:
        with open(taxonomy_csv, 'rt') as infp:
            data = infp.read()
        outfp.write(data)

    tax_assign = MultiLineageDB.load([tax_gz])
    print("taxonomy assignments: \n", tax_assign)
    assert list(tax_assign.keys()) == ['GCF_001881345.1', 'GCF_009494285.1', 'GCF_013368705.1', 'GCF_003471795.1', 'GCF_000017325.1', 'GCF_000021665.1']
    assert len(tax_assign) == 6 # should have read 6 rows


def test_load_taxonomy_csv_split_id():
    taxonomy_csv = utils.get_test_data('tax/test.taxonomy.csv')
    tax_assign = MultiLineageDB.load([taxonomy_csv], keep_full_identifiers=0,
                                     keep_identifier_versions=False)
    print("taxonomy assignments: \n", tax_assign)
    assert list(tax_assign.keys()) == ['GCF_001881345', 'GCF_009494285', 'GCF_013368705', 'GCF_003471795', 'GCF_000017325', 'GCF_000021665']
    assert len(tax_assign) == 6 # should have read 6 rows


def test_load_taxonomy_csv_with_ncbi_id(runtmp):
    taxonomy_csv = utils.get_test_data('tax/test.taxonomy.csv')
    upd_csv = runtmp.output("updated_taxonomy.csv")
    with open(upd_csv, 'w') as new_tax:
        tax = [x.rstrip() for x in open(taxonomy_csv, 'r')]
        ncbi_id = "ncbi_id after_space"
        fake_lin = [ncbi_id] + ["sk", "phy", "cls", "ord", "fam", "gen", "sp"]
        ncbi_tax = ",".join(fake_lin)
        tax.append(ncbi_tax)
        new_tax.write("\n".join(tax))

    tax_assign = MultiLineageDB.load([upd_csv], keep_full_identifiers=True)
    print("taxonomy assignments: \n", tax_assign)
    assert list(tax_assign.keys()) == ['GCF_001881345.1', 'GCF_009494285.1', 'GCF_013368705.1', 'GCF_003471795.1', 'GCF_000017325.1', 'GCF_000021665.1', "ncbi_id after_space"]
    assert len(tax_assign) == 7  # should have read 7 rows


def test_load_taxonomy_csv_split_id_ncbi(runtmp):
    taxonomy_csv = utils.get_test_data('tax/test.taxonomy.csv')
    upd_csv = runtmp.output("updated_taxonomy.csv")
    with open(upd_csv, 'w') as new_tax:
        tax = [x.rstrip() for x in open(taxonomy_csv, 'r')]
        ncbi_id = "ncbi_id after_space"
        fake_lin = [ncbi_id] + ["sk", "phy", "cls", "ord", "fam", "gen", "sp"]
        ncbi_tax = ",".join(fake_lin)
        tax.append(ncbi_tax)
        new_tax.write("\n".join(tax))

    tax_assign = MultiLineageDB.load([upd_csv], keep_full_identifiers=False,
                                     keep_identifier_versions=False)
    print("taxonomy assignments: \n", tax_assign)
    assert list(tax_assign.keys()) == ['GCF_001881345', 'GCF_009494285', 'GCF_013368705', 'GCF_003471795', 'GCF_000017325', 'GCF_000021665', "ncbi_id"]
    assert len(tax_assign) == 7 # should have read 7 rows

    # check for non-sensical args.
    with pytest.raises(ValueError):
        tax_assign = MultiLineageDB.load([upd_csv], keep_full_identifiers=1,
                                         keep_identifier_versions=False)


def test_load_taxonomy_csv_duplicate(runtmp):
    taxonomy_csv = utils.get_test_data('tax/test.taxonomy.csv')
    duplicated_csv = runtmp.output("duplicated_taxonomy.csv")
    with open(duplicated_csv, 'w') as dup:
        tax = [x.rstrip() for x in open(taxonomy_csv, 'r')]
        tax.append(tax[1] + 'FOO') # add first tax_assign again
        print(tax[-1])
        dup.write("\n".join(tax))

    with pytest.raises(Exception) as exc:
        MultiLineageDB.load([duplicated_csv])

    assert "cannot read taxonomy assignments" in str(exc.value)
    assert "multiple lineages for identifier GCF_001881345.1" in str(exc.value)


def test_load_taxonomy_csv_duplicate_force(runtmp):
    taxonomy_csv = utils.get_test_data('tax/test.taxonomy.csv')
    duplicated_csv = runtmp.output("duplicated_taxonomy.csv")
    with open(duplicated_csv, 'w') as dup:
        tax = [x.rstrip() for x in open(taxonomy_csv, 'r')]
        tax.append(tax[1]) # add first tax_assign again
        dup.write("\n".join(tax))

    # now force
    tax_assign = MultiLineageDB.load([duplicated_csv], force=True)

    print("taxonomy assignments: \n", tax_assign)
    assert list(tax_assign.keys()) == ['GCF_001881345.1', 'GCF_009494285.1', 'GCF_013368705.1', 'GCF_003471795.1', 'GCF_000017325.1', 'GCF_000021665.1']


def test_find_missing_identities():
    # make gather results
    gA = ["queryA", "gA","0.5","0.5", "queryA_md5", "queryA.sig", '0.5', '50', '50']
    gB = ["queryA", "gB","0.3","0.5", "queryA_md5", "queryA.sig", '0.5', '50', '50']
    g_res = make_mini_gather_results([gA,gB])

    # make mini taxonomy
    gA_tax = ("gA", "a;b;c")
    taxD = make_mini_taxonomy([gA_tax])

    ids = find_missing_identities(g_res, taxD)
    print("ids_missing: ", ids)
    assert ids == {"gB"}


def test_summarize_gather_at_0():
    """test two matches, equal f_unique_to_query"""
    # make gather results
    gA = ["queryA", "gA","0.5","0.5", "queryA_md5", "queryA.sig", '0.5', '50', '50']
    gB = ["queryA", "gB","0.3","0.5", "queryA_md5", "queryA.sig", '0.5', '50', '50']
    g_res = make_mini_gather_results([gA,gB])

    # make mini taxonomy
    gA_tax = ("gA", "a;b;c")
    gB_tax = ("gB", "a;b;d")
    taxD = make_mini_taxonomy([gA_tax,gB_tax])

    # run summarize_gather_at and check results!
    sk_sum, _, _ = summarize_gather_at("superkingdom", taxD, g_res)

    # superkingdom
    assert len(sk_sum) == 1
    print("superkingdom summarized gather: ", sk_sum[0])
    assert sk_sum[0].query_name == "queryA"
    assert sk_sum[0].query_md5 == "queryA_md5"
    assert sk_sum[0].query_filename == "queryA.sig"
    assert sk_sum[0].rank == 'superkingdom'
    assert sk_sum[0].lineage == (lca_utils.LineagePair(rank='superkingdom', name='a'),)
    assert sk_sum[0].fraction == 1.0
    assert sk_sum[0].f_weighted_at_rank == 1.0
    assert sk_sum[0].bp_match_at_rank == 100

    # phylum
    phy_sum, _, _ = summarize_gather_at("phylum", taxD, g_res)
    print("phylum summarized gather: ", phy_sum[0])
    assert len(phy_sum) == 1
    assert phy_sum[0].query_name == "queryA"
    assert phy_sum[0].query_md5 == "queryA_md5"
    assert phy_sum[0].query_filename == "queryA.sig"
    assert phy_sum[0].rank == 'phylum'
    assert phy_sum[0].lineage == (lca_utils.LineagePair(rank='superkingdom', name='a'),lca_utils.LineagePair(rank='phylum', name='b'))
    assert phy_sum[0].fraction == 1.0
    assert phy_sum[0].f_weighted_at_rank == 1.0
    assert phy_sum[0].bp_match_at_rank == 100
    # class
    cl_sum, _, _ = summarize_gather_at("class", taxD, g_res)
    assert len(cl_sum) == 2
    print("class summarized gather: ", cl_sum)
    assert cl_sum[0].query_name == "queryA"
    assert cl_sum[0].query_md5 == "queryA_md5"
    assert cl_sum[0].query_filename == "queryA.sig"
    assert cl_sum[0].rank == 'class'
    assert cl_sum[0].lineage == (lca_utils.LineagePair(rank='superkingdom', name='a'),
                                 lca_utils.LineagePair(rank='phylum', name='b'),
                                 lca_utils.LineagePair(rank='class', name='c'))
    assert cl_sum[0].fraction == 0.5
    assert cl_sum[0].f_weighted_at_rank == 0.5
    assert cl_sum[0].bp_match_at_rank == 50
    assert cl_sum[1].rank == 'class'
    assert cl_sum[1].lineage == (lca_utils.LineagePair(rank='superkingdom', name='a'),
                                 lca_utils.LineagePair(rank='phylum', name='b'),
                                 lca_utils.LineagePair(rank='class', name='d'))
    assert cl_sum[1].fraction == 0.5
    assert cl_sum[1].f_weighted_at_rank == 0.5
    assert cl_sum[1].bp_match_at_rank == 50


def test_summarize_gather_at_1():
    """test two matches, diff f_unique_to_query"""
    # make mini gather_results
    ksize=31
    scaled=10
    gA = ["queryA", "gA","0.5","0.6", "queryA_md5", "queryA.sig", '0.5', '60', '40', ksize, scaled]
    gB = ["queryA", "gB","0.3","0.1", "queryA_md5", "queryA.sig", '0.1', '10', '90', ksize, scaled]
    g_res = make_mini_gather_results([gA,gB], include_ksize_and_scaled=True)

    # make mini taxonomy
    gA_tax = ("gA", "a;b;c")
    gB_tax = ("gB", "a;b;d")
    taxD = make_mini_taxonomy([gA_tax,gB_tax])
    # run summarize_gather_at and check results!
    sk_sum, _, _ = summarize_gather_at("superkingdom", taxD, g_res, estimate_query_ani=True)

    # superkingdom
    assert len(sk_sum) == 2
    print("\nsuperkingdom summarized gather 0: ", sk_sum[0])
    assert sk_sum[0].lineage == (lca_utils.LineagePair(rank='superkingdom', name='a'),)
    assert sk_sum[0].fraction == 0.7
    assert sk_sum[0].bp_match_at_rank == 70
    print("superkingdom summarized gather 1: ", sk_sum[1])
    assert sk_sum[1].lineage == ()
    assert round(sk_sum[1].fraction, 1) == 0.3
    assert sk_sum[1].bp_match_at_rank == 30
    assert sk_sum[0].query_ani_at_rank == 0.9885602934376099
    assert sk_sum[1].query_ani_at_rank == None

    # phylum
    phy_sum, _, _ = summarize_gather_at("phylum", taxD, g_res, estimate_query_ani=False)
    print("phylum summarized gather 0: ", phy_sum[0])
    print("phylum summarized gather 1: ", phy_sum[1])
    assert len(phy_sum) == 2
    assert phy_sum[0].lineage == (lca_utils.LineagePair(rank='superkingdom', name='a'),lca_utils.LineagePair(rank='phylum', name='b'))
    assert phy_sum[0].fraction == 0.7
    assert phy_sum[0].f_weighted_at_rank == 0.6
    assert phy_sum[0].bp_match_at_rank == 70
    assert phy_sum[1].lineage == ()
    assert round(phy_sum[1].fraction, 1) == 0.3
    assert phy_sum[1].bp_match_at_rank == 30
    assert phy_sum[0].query_ani_at_rank == None
    assert phy_sum[1].query_ani_at_rank == None
    # class
    cl_sum, _, _ = summarize_gather_at("class", taxD, g_res, estimate_query_ani=True)
    assert len(cl_sum) == 3
    print("class summarized gather: ", cl_sum)
    assert cl_sum[0].lineage == (lca_utils.LineagePair(rank='superkingdom', name='a'),
                                 lca_utils.LineagePair(rank='phylum', name='b'),
                                 lca_utils.LineagePair(rank='class', name='c'))
    assert cl_sum[0].fraction == 0.6
    assert cl_sum[0].f_weighted_at_rank == 0.5
    assert cl_sum[0].bp_match_at_rank == 60
    assert cl_sum[0].query_ani_at_rank == 0.9836567776983505

    assert cl_sum[1].rank == 'class'
    assert cl_sum[1].lineage == (lca_utils.LineagePair(rank='superkingdom', name='a'),
                                 lca_utils.LineagePair(rank='phylum', name='b'),
                                 lca_utils.LineagePair(rank='class', name='d'))
    assert cl_sum[1].fraction == 0.1
    assert cl_sum[1].f_weighted_at_rank == 0.1
    assert cl_sum[1].bp_match_at_rank == 10
    assert cl_sum[1].query_ani_at_rank == 0.9284145445194744
    assert cl_sum[2].lineage == ()
    assert round(cl_sum[2].fraction, 1) == 0.3
    assert cl_sum[2].query_ani_at_rank == None


def test_summarize_gather_at_perfect_match():
    """test 100% gather match (f_unique_to_query == 1)"""
    # make mini gather_results
    gA = ["queryA", "gA","0.5","1.0", "queryA_md5", "queryA.sig", '0.5', '100', '0']
    gB = ["queryA", "gB","0.3","0.0", "queryA_md5", "queryA.sig", '0.5', '0', '100']
    g_res = make_mini_gather_results([gA,gB])

    # make mini taxonomy
    gA_tax = ("gA", "a;b;c")
    gB_tax = ("gB", "a;b;d")
    taxD = make_mini_taxonomy([gA_tax,gB_tax])

    # run summarize_gather_at and check results!
    sk_sum, _, _ = summarize_gather_at("superkingdom", taxD, g_res)
    # superkingdom
    assert len(sk_sum) == 1
    print("superkingdom summarized gather: ", sk_sum[0])
    assert sk_sum[0].lineage == (lca_utils.LineagePair(rank='superkingdom', name='a'),)
    assert sk_sum[0].fraction == 1.0


def test_summarize_gather_at_over100percent_f_unique_to_query():
    """gather matches that add up to >100% f_unique_to_query"""
    # make mini gather_results
    gA = ["queryA", "gA","0.5","0.5", "queryA_md5", "queryA.sig", '0.5', '50', '50']
    gB = ["queryA", "gB","0.3","0.6", "queryA_md5", "queryA.sig", '0.5', '60', '40']
    g_res = make_mini_gather_results([gA,gB])

    # make mini taxonomy
    gA_tax = ("gA", "a;b;c")
    gB_tax = ("gB", "a;b;d")
    taxD = make_mini_taxonomy([gA_tax,gB_tax])

    # run summarize_gather_at and check results!
    with pytest.raises(ValueError) as exc:
        sk_sum, _, _ = summarize_gather_at("superkingdom", taxD, g_res)
    assert "The tax summary of query 'queryA' is 1.1, which is > 100% of the query!!" in str(exc)

    # phylum
    with pytest.raises(ValueError) as exc:
        phy_sum, _, _ = summarize_gather_at("phylum", taxD, g_res)
    assert "The tax summary of query 'queryA' is 1.1, which is > 100% of the query!!" in str(exc)

    # class
    cl_sum, _, _ = summarize_gather_at("class", taxD, g_res)
    assert len(cl_sum) == 2
    print("class summarized gather: ", cl_sum)
    assert cl_sum[0].lineage == (lca_utils.LineagePair(rank='superkingdom', name='a'),
                                 lca_utils.LineagePair(rank='phylum', name='b'),
                                 lca_utils.LineagePair(rank='class', name='d'))
    assert cl_sum[0].fraction == 0.6
    assert cl_sum[0].bp_match_at_rank == 60
    assert cl_sum[1].rank == 'class'
    assert cl_sum[1].lineage == (lca_utils.LineagePair(rank='superkingdom', name='a'),
                                 lca_utils.LineagePair(rank='phylum', name='b'),
                                 lca_utils.LineagePair(rank='class', name='c'))
    assert cl_sum[1].fraction == 0.5
    assert cl_sum[1].bp_match_at_rank == 50


def test_summarize_gather_at_missing_ignore():
    """test two matches, ignore missing taxonomy"""
    # make gather results
    gA = ["queryA", "gA","0.5","0.5", "queryA_md5", "queryA.sig", '0.5', '50', '50']
    gB = ["queryA", "gB","0.3","0.5", "queryA_md5", "queryA.sig", '0.5', '50', '50']
    g_res = make_mini_gather_results([gA,gB])

    # make mini taxonomy
    gA_tax = ("gA", "a;b;c")
    taxD = make_mini_taxonomy([gA_tax])

    # run summarize_gather_at and check results!
    sk_sum, _, _ = summarize_gather_at("superkingdom", taxD, g_res, skip_idents=['gB'])
    # superkingdom
    assert len(sk_sum) == 2
    print("superkingdom summarized gather: ", sk_sum[0])
    assert sk_sum[0].lineage == (lca_utils.LineagePair(rank='superkingdom', name='a'),)
    assert sk_sum[0].fraction == 0.5
    assert sk_sum[0].bp_match_at_rank == 50
    assert sk_sum[1].lineage == ()
    assert sk_sum[1].fraction == 0.5
    assert sk_sum[1].bp_match_at_rank == 50

    # phylum
    phy_sum, _, _ = summarize_gather_at("phylum", taxD, g_res, skip_idents=['gB'])
    print("phylum summarized gather: ", phy_sum[0])
    assert len(phy_sum) == 2
    assert phy_sum[0].lineage == (lca_utils.LineagePair(rank='superkingdom', name='a'),lca_utils.LineagePair(rank='phylum', name='b'))
    assert phy_sum[0].fraction == 0.5
    assert phy_sum[0].bp_match_at_rank == 50
    assert phy_sum[1].lineage == ()
    assert phy_sum[1].fraction == 0.5
    assert phy_sum[1].bp_match_at_rank == 50
    # class
    cl_sum, _, _ = summarize_gather_at("class", taxD, g_res, skip_idents=['gB'])
    assert len(cl_sum) == 2
    print("class summarized gather: ", cl_sum)
    assert cl_sum[0].lineage == (lca_utils.LineagePair(rank='superkingdom', name='a'),
                                 lca_utils.LineagePair(rank='phylum', name='b'),
                                 lca_utils.LineagePair(rank='class', name='c'))
    assert cl_sum[0].fraction == 0.5
    assert cl_sum[0].bp_match_at_rank == 50
    assert cl_sum[1].lineage == ()
    assert cl_sum[1].fraction == 0.5
    assert cl_sum[1].bp_match_at_rank == 50


def test_summarize_gather_at_missing_fail():
    """test two matches, fail on missing taxonomy"""
    # make gather results
    gA = ["queryA", "gA","0.5","0.5", "queryA_md5", "queryA.sig", '0.5', '50', '50']
    gB = ["queryA", "gB","0.3","0.5", "queryA_md5", "queryA.sig", '0.5', '50', '50']
    g_res = make_mini_gather_results([gA,gB])

    # make mini taxonomy
    gA_tax = ("gA", "a;b;c")
    taxD = make_mini_taxonomy([gA_tax])

    # run summarize_gather_at and check results!
    with pytest.raises(ValueError) as exc:
        sk_sum, _, _ = summarize_gather_at("superkingdom", taxD, g_res)
    assert "ident gB is not in the taxonomy database." in str(exc.value)


def test_summarize_gather_at_best_only_0():
    """test two matches, diff f_unique_to_query"""
    # make mini gather_results
    ksize =31
    scaled=10
    gA = ["queryA", "gA","0.5","0.6", "queryA_md5", "queryA.sig", '0.5', '60', '40', ksize, scaled]
    gB = ["queryA", "gB","0.3","0.1", "queryA_md5", "queryA.sig", '0.5', '10', '90', ksize, scaled]
    g_res = make_mini_gather_results([gA,gB],include_ksize_and_scaled=True)

    # make mini taxonomy
    gA_tax = ("gA", "a;b;c")
    gB_tax = ("gB", "a;b;d")
    taxD = make_mini_taxonomy([gA_tax,gB_tax])
    # run summarize_gather_at and check results!
    sk_sum, _, _ = summarize_gather_at("superkingdom", taxD, g_res, best_only=True,estimate_query_ani=True)
    # superkingdom
    assert len(sk_sum) == 1
    print("superkingdom summarized gather: ", sk_sum[0])
    assert sk_sum[0].lineage == (lca_utils.LineagePair(rank='superkingdom', name='a'),)
    assert sk_sum[0].fraction == 0.7
    assert sk_sum[0].bp_match_at_rank == 70
    print("superk ANI:",sk_sum[0].query_ani_at_rank)
    assert sk_sum[0].query_ani_at_rank == 0.9885602934376099

    # phylum
    phy_sum, _, _ = summarize_gather_at("phylum", taxD, g_res, best_only=True,estimate_query_ani=True)
    print("phylum summarized gather: ", phy_sum[0])
    assert len(phy_sum) == 1
    assert phy_sum[0].lineage == (lca_utils.LineagePair(rank='superkingdom', name='a'),lca_utils.LineagePair(rank='phylum', name='b'))
    assert phy_sum[0].fraction == 0.7
    assert phy_sum[0].bp_match_at_rank == 70
    print("phy ANI:",phy_sum[0].query_ani_at_rank)
    assert phy_sum[0].query_ani_at_rank == 0.9885602934376099
    # class
    cl_sum, _, _ = summarize_gather_at("class", taxD, g_res, best_only=True, estimate_query_ani=True)
    assert len(cl_sum) == 1
    print("class summarized gather: ", cl_sum)
    assert cl_sum[0].lineage == (lca_utils.LineagePair(rank='superkingdom', name='a'),
                                 lca_utils.LineagePair(rank='phylum', name='b'),
                                 lca_utils.LineagePair(rank='class', name='c'))
    assert cl_sum[0].fraction == 0.6
    assert cl_sum[0].bp_match_at_rank == 60
    print("cl ANI:",cl_sum[0].query_ani_at_rank)
    assert cl_sum[0].query_ani_at_rank == 0.9836567776983505


def test_summarize_gather_at_best_only_equal_choose_first():
    """test two matches, equal f_unique_to_query. best_only chooses first"""
    # make mini gather_results
    gA = ["queryA", "gA","0.5","0.5", "queryA_md5", "queryA.sig", '0.5', '50', '50']
    gB = ["queryA", "gB","0.3","0.5", "queryA_md5", "queryA.sig", '0.5', '50', '50']
    g_res = make_mini_gather_results([gA,gB])

    # make mini taxonomy
    gA_tax = ("gA", "a;b;c")
    gB_tax = ("gB", "a;b;d")
    taxD = make_mini_taxonomy([gA_tax,gB_tax])

    # run summarize_gather_at and check results!
    # class
    cl_sum, _, _ = summarize_gather_at("class", taxD, g_res, best_only=True)
    assert len(cl_sum) == 1
    print("class summarized gather: ", cl_sum)
    assert cl_sum[0].lineage == (lca_utils.LineagePair(rank='superkingdom', name='a'),
                                 lca_utils.LineagePair(rank='phylum', name='b'),
                                 lca_utils.LineagePair(rank='class', name='c'))
    assert cl_sum[0].fraction == 0.5
    assert cl_sum[0].bp_match_at_rank == 50


def test_write_summary_csv(runtmp):
    """test summary csv write function"""

    sum_gather = {'superkingdom': [SumGathInf(query_name='queryA', rank='superkingdom', fraction=1.0,
                                                          query_md5='queryA_md5', query_filename='queryA.sig',
                                                          f_weighted_at_rank=1.0, bp_match_at_rank=100,
                                                          lineage=(lca_utils.LineagePair(rank='superkingdom', name='a'),),
                                                          query_ani_at_rank=None,
                                                          total_weighted_hashes=0)],
                  'phylum':  [SumGathInf(query_name='queryA', rank='phylum', fraction=1.0,
                                                     query_md5='queryA_md5', query_filename='queryA.sig',
                                                     f_weighted_at_rank=1.0, bp_match_at_rank=100,
                                                     lineage=(lca_utils.LineagePair(rank='superkingdom', name='a'),
                                                              lca_utils.LineagePair(rank='phylum', name='b')),
                                                     query_ani_at_rank=None,
                                                     total_weighted_hashes=0)]}

    outs= runtmp.output("outsum.csv")
    with open(outs, 'w') as out_fp:
        write_summary(sum_gather, out_fp)

    sr = [x.rstrip().split(',') for x in open(outs, 'r')]
    print("gather_summary_results_from_file: \n", sr)
    assert ['query_name', 'rank', 'fraction', 'lineage', 'query_md5', 'query_filename', 'f_weighted_at_rank', 'bp_match_at_rank', 'query_ani_at_rank', 'total_weighted_hashes'] == sr[0]
    assert ['queryA', 'superkingdom', '1.0', 'a', 'queryA_md5', 'queryA.sig', '1.0', '100', '', '0'] == sr[1]
    assert ['queryA', 'phylum', '1.0', 'a;b', 'queryA_md5', 'queryA.sig', '1.0', '100','','0'] == sr[2]


def test_write_classification(runtmp):
    """test classification csv write function"""
    classif = ClassInf('queryA', 'match', 'phylum', 1.0,
                                    (lca_utils.LineagePair(rank='superkingdom', name='a'),
                                     lca_utils.LineagePair(rank='phylum', name='b')),
                                     'queryA_md5', 'queryA.sig', 1.0, 100,
                                     query_ani_at_rank=None)

    classification = {'phylum': [classif]}

    outs= runtmp.output("outsum.csv")
    with open(outs, 'w') as out_fp:
        write_classifications(classification, out_fp)

    sr = [x.rstrip().split(',') for x in open(outs, 'r')]
    print("gather_classification_results_from_file: \n", sr)
    assert ['query_name', 'status', 'rank', 'fraction', 'lineage', 'query_md5', 'query_filename', 'f_weighted_at_rank', 'bp_match_at_rank', 'query_ani_at_rank'] == sr[0]
    assert ['queryA', 'match', 'phylum', '1.0', 'a;b', 'queryA_md5', 'queryA.sig', '1.0', '100', ''] == sr[1]


def test_make_krona_header_0():
    hd = make_krona_header("species")
    print("header: ", hd)
    assert hd == ("fraction", "superkingdom", "phylum", "class", "order", "family", "genus", "species")


def test_make_krona_header_1():
    hd = make_krona_header("order")
    print("header: ", hd)
    assert hd == ("fraction", "superkingdom", "phylum", "class", "order")


def test_make_krona_header_strain():
    hd = make_krona_header("strain", include_strain=True)
    print("header: ", hd)
    assert hd == ("fraction", "superkingdom", "phylum", "class", "order", "family", "genus", "species", "strain")


def test_make_krona_header_fail():
    with pytest.raises(ValueError) as exc:
        make_krona_header("strain")
    assert "Rank strain not present in available ranks" in str(exc.value)


def test_aggregate_by_lineage_at_rank_by_query():
    """test two queries, aggregate lineage at rank for each"""
    # make gather results
    gA = ["queryA","gA","0.5","0.5", "queryA_md5", "queryA.sig", '0.5', '100', '100']
    gB = ["queryA","gB","0.3","0.4", "queryA_md5", "queryA.sig", '0.5', '60', '140']
    gC = ["queryB","gB","0.3","0.3", "queryB_md5", "queryB.sig", '0.5', '60', '140']
    g_res = make_mini_gather_results([gA,gB,gC])

    # make mini taxonomy
    gA_tax = ("gA", "a;b")
    gB_tax = ("gB", "a;c")
    taxD = make_mini_taxonomy([gA_tax,gB_tax])

    # aggregate by lineage at rank
    sk_sum, _, _ = summarize_gather_at("superkingdom", taxD, g_res)
    print("superkingdom summarized gather results:", sk_sum)
    assert len(sk_sum) ==4
    assert sk_sum[0].query_name == "queryA"
    assert sk_sum[0].lineage == (lca_utils.LineagePair(rank='superkingdom', name='a'),)
    assert sk_sum[0].fraction == 0.9
    assert sk_sum[0].bp_match_at_rank == 160
    # check for unassigned for queryA
    assert sk_sum[1].query_name == "queryA"
    assert sk_sum[1].lineage == ()
    assert sk_sum[1].bp_match_at_rank == 40
    assert round(sk_sum[1].fraction,1) == 0.1
    # queryB
    assert sk_sum[2].query_name == "queryB"
    assert sk_sum[2].lineage == (lca_utils.LineagePair(rank='superkingdom', name='a'),)
    assert sk_sum[2].fraction == 0.3
    assert sk_sum[2].bp_match_at_rank == 60
    # check for unassigned for queryA
    assert sk_sum[3].query_name == "queryB"
    assert sk_sum[3].lineage == ()
    assert sk_sum[3].fraction == 0.7
    assert sk_sum[3].bp_match_at_rank == 140
    sk_lin_sum, query_names, num_queries = aggregate_by_lineage_at_rank(sk_sum, by_query=True)
    print("superkingdom lineage summary:", sk_lin_sum, '\n')
    assert sk_lin_sum == {(lca_utils.LineagePair(rank='superkingdom', name='a'),): {'queryA': 0.9, 'queryB': 0.3},
                          (): {'queryA': 0.09999999999999998, 'queryB': 0.7}}
    assert num_queries == 2
    assert query_names == ['queryA', 'queryB']

    phy_sum, _, _ = summarize_gather_at("phylum", taxD, g_res)
    print("phylum summary:", phy_sum, ']\n')
    phy_lin_sum, query_names, num_queries = aggregate_by_lineage_at_rank(phy_sum, by_query=True)
    print("phylum lineage summary:", phy_lin_sum, '\n')
    assert phy_lin_sum ==  {(lca_utils.LineagePair(rank='superkingdom', name='a'), lca_utils.LineagePair(rank='phylum', name='b')): {'queryA': 0.5},
                            (lca_utils.LineagePair(rank='superkingdom', name='a'), lca_utils.LineagePair(rank='phylum', name='c')): {'queryA': 0.4, 'queryB': 0.3},
                            (): {'queryA': 0.09999999999999998, 'queryB': 0.7}}
    assert num_queries == 2
    assert query_names == ['queryA', 'queryB']


def test_format_for_krona_0():
    """test format for krona, equal matches"""
    # make gather results
    gA = ["queryA", "gA","0.5","0.5", "queryA_md5", "queryA.sig", '0.5', '50', '50']
    gB = ["queryA", "gB","0.3","0.5", "queryA_md5", "queryA.sig", '0.5', '50', '50']
    g_res = make_mini_gather_results([gA,gB])

    # make mini taxonomy
    gA_tax = ("gA", "a;b;c")
    gB_tax = ("gB", "a;b;d")
    taxD = make_mini_taxonomy([gA_tax,gB_tax])

    # check krona format and check results!
    sk_sum, _, _ = summarize_gather_at("superkingdom", taxD, g_res)
    print("superkingdom summarized gather results:", sk_sum)
    krona_res = format_for_krona("superkingdom", {"superkingdom": sk_sum})
    print("krona_res: ", krona_res)
    assert krona_res == [(1.0, 'a')]

    phy_sum, _, _ = summarize_gather_at("phylum", taxD, g_res)
    krona_res = format_for_krona("phylum", {"phylum": phy_sum})
    print("krona_res: ", krona_res)
    assert krona_res == [(1.0, 'a', 'b')]


def test_format_for_krona_1():
    """test format for krona at each rank"""
    # make gather results
    gA = ["queryA", "gA","0.5","0.5", "queryA_md5", "queryA.sig", '0.5', '50', '50']
    gB = ["queryA", "gB","0.3","0.5", "queryA_md5", "queryA.sig", '0.5', '50', '50']
    g_res = make_mini_gather_results([gA,gB])

    # make mini taxonomy
    gA_tax = ("gA", "a;b;c")
    gB_tax = ("gB", "a;b;d")
    taxD = make_mini_taxonomy([gA_tax,gB_tax])

    # summarize with all ranks
    sum_res = {}
    #for rank in lca_utils.taxlist(include_strain=False):
    for rank in ['superkingdom', 'phylum', 'class']:
        sum_res[rank], _, _ = summarize_gather_at(rank, taxD, g_res)
    print('summarized gather: ', sum_res)
    # check krona format
    sk_krona = format_for_krona("superkingdom", sum_res)
    print("sk_krona: ", sk_krona)
    assert sk_krona == [(1.0, 'a')]
    phy_krona = format_for_krona("phylum", sum_res)
    print("phy_krona: ", phy_krona)
    assert phy_krona ==  [(1.0, 'a', 'b')]
    cl_krona = format_for_krona("class", sum_res)
    print("cl_krona: ", cl_krona)
    assert cl_krona ==  [(0.5, 'a', 'b', 'c'), (0.5, 'a', 'b', 'd')]


def test_format_for_krona_best_only():
    """test two matches, equal f_unique_to_query"""
    # make gather results
    gA = ["queryA", "gA","0.5","0.5", "queryA_md5", "queryA.sig", '0.5', '50', '50']
    gB = ["queryA", "gB","0.3","0.5", "queryA_md5", "queryA.sig", '0.5', '50', '50']
    g_res = make_mini_gather_results([gA,gB])

    # make mini taxonomy
    gA_tax = ("gA", "a;b;c")
    gB_tax = ("gB", "a;b;d")
    taxD = make_mini_taxonomy([gA_tax,gB_tax])

    # summarize with all ranks
    sum_res = {}
    #for rank in lca_utils.taxlist(include_strain=False):
    for rank in ['superkingdom', 'phylum', 'class']:
        sum_res[rank], _, _ = summarize_gather_at(rank, taxD, g_res, best_only=True)
    print('summarized gather: ', sum_res)
    # check krona format
    sk_krona = format_for_krona("superkingdom", sum_res)
    print("sk_krona: ", sk_krona)
    assert sk_krona == [(1.0, 'a')]
    phy_krona = format_for_krona("phylum", sum_res)
    print("phy_krona: ", phy_krona)
    assert phy_krona ==  [(1.0, 'a', 'b')]
    cl_krona = format_for_krona("class", sum_res)
    print("cl_krona: ", cl_krona)
    assert cl_krona ==  [(0.5, 'a', 'b', 'c')]


def test_write_krona(runtmp):
    """test two matches, equal f_unique_to_query"""
    class_krona_results =  [(0.5, 'a', 'b', 'c'), (0.5, 'a', 'b', 'd')]
    outk= runtmp.output("outkrona.tsv")
    with open(outk, 'w') as out_fp:
        write_krona("class", class_krona_results, out_fp)

    kr = [x.strip().split('\t') for x in open(outk, 'r')]
    print("krona_results_from_file: \n", kr)
    assert kr[0] == ["fraction", "superkingdom", "phylum", "class"]
    assert kr[1] == ["0.5", "a", "b", "c"]
    assert kr[2] == ["0.5", "a", "b", "d"]


def test_combine_sumgather_csvs_by_lineage(runtmp):
    # some summarized gather dicts
    sum_gather1 = {'superkingdom': [SumGathInf(query_name='queryA', rank='superkingdom', fraction=0.5,
                                                          query_md5='queryA_md5', query_filename='queryA.sig',
                                                          f_weighted_at_rank=1.0, bp_match_at_rank=100,
                                                          lineage=(lca_utils.LineagePair(rank='superkingdom', name='a'),),
                                                           query_ani_at_rank=None,
                                                           total_weighted_hashes=0)],
                  'phylum':  [SumGathInf(query_name='queryA', rank='phylum', fraction=0.5,
                                                     query_md5='queryA_md5', query_filename='queryA.sig',
                                                     f_weighted_at_rank=0.5, bp_match_at_rank=50,
                                                     lineage=(lca_utils.LineagePair(rank='superkingdom', name='a'),
                                                              lca_utils.LineagePair(rank='phylum', name='b')),
                                                     query_ani_at_rank=None,
                                                     total_weighted_hashes=0)]}
    sum_gather2 = {'superkingdom': [SumGathInf(query_name='queryB', rank='superkingdom', fraction=0.7,
                                                          query_md5='queryB_md5', query_filename='queryB.sig',
                                                          f_weighted_at_rank=0.7, bp_match_at_rank=70,
                                                          lineage=(lca_utils.LineagePair(rank='superkingdom', name='a'),),
                                                           query_ani_at_rank=None,
                                                           total_weighted_hashes=0)],
                  'phylum':  [SumGathInf(query_name='queryB', rank='phylum', fraction=0.7,
                                                     query_md5='queryB_md5', query_filename='queryB.sig',
                                                     f_weighted_at_rank=0.7, bp_match_at_rank=70,
                                                     lineage=(lca_utils.LineagePair(rank='superkingdom', name='a'),
                                                              lca_utils.LineagePair(rank='phylum', name='c')),
                                                     query_ani_at_rank=None,
                                                     total_weighted_hashes=0)]}

    # write summarized gather results csvs
    sg1= runtmp.output("sample1.csv")
    with open(sg1, 'w') as out_fp:
        write_summary(sum_gather1, out_fp)

    sg2= runtmp.output("sample2.csv")
    with open(sg2, 'w') as out_fp:
        write_summary(sum_gather2, out_fp)

    # test combine_summarized_gather_csvs_by_lineage_at_rank
    linD, query_names = combine_sumgather_csvs_by_lineage([sg1,sg2], rank="phylum")
    print("lineage_dict", linD)
    assert linD == {'a;b': {'queryA': '0.5'}, 'a;c': {'queryB': '0.7'}}
    assert query_names == ['queryA', 'queryB']
    linD, query_names = combine_sumgather_csvs_by_lineage([sg1,sg2], rank="superkingdom")
    print("lineage dict: \n", linD)
    assert linD, query_names == {'a': {'queryA': '0.5', 'queryB': '0.7'}}
    assert query_names == ['queryA', 'queryB']


def test_write_lineage_sample_frac(runtmp):
    outfrac = runtmp.output('outfrac.csv')
    sample_names = ['sample1', 'sample2']
    sk_linD = {'a': {'sample1': '0.500' ,'sample2': '0.700'}}
    with open(outfrac, 'w') as out_fp:
        write_lineage_sample_frac(sample_names, sk_linD, out_fp)

    frac_lines = [x.strip().split('\t') for x in open(outfrac, 'r')]
    print("csv_lines: ", frac_lines)
    assert frac_lines == [['lineage', 'sample1', 'sample2'], ['a', '0.500', '0.700']]

    phy_linD = {'a;b': {'sample1': '0.500'}, 'a;c': {'sample2': '0.700'}}
    with open(outfrac, 'w') as out_fp:
        write_lineage_sample_frac(sample_names, phy_linD, out_fp)

    frac_lines = [x.strip().split('\t') for x in open(outfrac, 'r')]
    print("csv_lines: ", frac_lines)
    assert frac_lines == [['lineage', 'sample1', 'sample2'], ['a;b', '0.500', '0'],  ['a;c', '0', '0.700']]


def test_write_lineage_sample_frac_format_lineage(runtmp):
    outfrac = runtmp.output('outfrac.csv')
    sample_names = ['sample1', 'sample2']
    sk_lineage = lca_utils.make_lineage('a')
    print(sk_lineage)
    sk_linD = {sk_lineage: {'sample1': '0.500' ,'sample2': '0.700'}}
    with open(outfrac, 'w') as out_fp:
        write_lineage_sample_frac(sample_names, sk_linD, out_fp, format_lineage=True)

    frac_lines = [x.strip().split('\t') for x in open(outfrac, 'r')]
    print("csv_lines: ", frac_lines)
    assert frac_lines == [['lineage', 'sample1', 'sample2'], ['a', '0.500', '0.700']]

    phy_lineage = lca_utils.make_lineage('a;b')
    print(phy_lineage)
    phy2_lineage = lca_utils.make_lineage('a;c')
    print(phy2_lineage)
    phy_linD = {phy_lineage: {'sample1': '0.500'}, phy2_lineage: {'sample2': '0.700'}}
    with open(outfrac, 'w') as out_fp:
        write_lineage_sample_frac(sample_names, phy_linD, out_fp, format_lineage=True)

    frac_lines = [x.strip().split('\t') for x in open(outfrac, 'r')]
    print("csv_lines: ", frac_lines)
    assert frac_lines == [['lineage', 'sample1', 'sample2'], ['a;b', '0.500', '0'],  ['a;c', '0', '0.700']]


def test_combine_sumgather_csvs_by_lineage_improper_rank(runtmp):
    # some summarized gather dicts
    sum_gather1 = {'superkingdom': [SumGathInf(query_name='queryA', rank='superkingdom', fraction=0.5,
                                                          query_md5='queryA_md5', query_filename='queryA.sig',
                                                          f_weighted_at_rank=0.5, bp_match_at_rank=50,
                                                          lineage=(lca_utils.LineagePair(rank='superkingdom', name='a'),),
                                                           query_ani_at_rank=None,
                                                           total_weighted_hashes=0)],
                  'phylum':  [SumGathInf(query_name='queryA', rank='phylum', fraction=0.5,
                                                     query_md5='queryA_md5', query_filename='queryA.sig',
                                                     f_weighted_at_rank=0.5, bp_match_at_rank=50,
                                                     lineage=(lca_utils.LineagePair(rank='superkingdom', name='a'),
                                                              lca_utils.LineagePair(rank='phylum', name='b')),
                                                     query_ani_at_rank=None,
                                                     total_weighted_hashes=0)]}
    sum_gather2 = {'superkingdom': [SumGathInf(query_name='queryB', rank='superkingdom', fraction=0.7,
                                                          query_md5='queryB_md5', query_filename='queryB.sig',
                                                          f_weighted_at_rank=0.7, bp_match_at_rank=70,
                                                          lineage=(lca_utils.LineagePair(rank='superkingdom', name='a'),),
                                                           query_ani_at_rank=None,
                                                           total_weighted_hashes=0)],
                  'phylum':  [SumGathInf(query_name='queryB', rank='phylum', fraction=0.7,
                                                     query_md5='queryB_md5', query_filename='queryB.sig',
                                                     f_weighted_at_rank=0.7, bp_match_at_rank=70,
                                                     lineage=(lca_utils.LineagePair(rank='superkingdom', name='a'),
                                                              lca_utils.LineagePair(rank='phylum', name='c')),
                                                     query_ani_at_rank=None,
                                                     total_weighted_hashes=0)]}

    # write summarized gather results csvs
    sg1= runtmp.output("sample1.csv")
    with open(sg1, 'w') as out_fp:
        write_summary(sum_gather1, out_fp)

    sg2= runtmp.output("sample2.csv")
    with open(sg2, 'w') as out_fp:
        write_summary(sum_gather2, out_fp)

    # test combine_summarized_gather_csvs_by_lineage_at_rank
    with pytest.raises(ValueError) as exc:
        linD, sample_names = combine_sumgather_csvs_by_lineage([sg1,sg2], rank="strain")
        print("ValueError: ", exc.value)
    assert "Rank strain not available." in str(exc.value)


def test_tax_multi_load_files(runtmp):
    # test loading various good and bad files
    taxonomy_csv = utils.get_test_data('tax/test.taxonomy.csv')
    taxonomy_csv2 = utils.get_test_data('tax/test-strain.taxonomy.csv')
    badcsv = utils.get_test_data('tax/47+63_x_gtdb-rs202.gather.csv')

    db = MultiLineageDB.load([taxonomy_csv])
    assert len(db) == 6
    assert 'strain' not in db.available_ranks

    db = MultiLineageDB.load([taxonomy_csv2])
    assert len(db) == 6
    assert 'strain' in db.available_ranks
    assert db['GCF_001881345.1'][0].rank == 'superkingdom'

    # load a string rather than a list
    with pytest.raises(TypeError):
        MultiLineageDB.load(badcsv)

    # load a bad CSV
    with pytest.raises(ValueError):
        MultiLineageDB.load([badcsv])

    # load a directory
    with pytest.raises(ValueError):
        MultiLineageDB.load([runtmp.output('')])

    # file does not exist
    with pytest.raises(ValueError):
        MultiLineageDB.load([runtmp.output('no-such-file')])


def test_tax_sql_load_new_file(runtmp):
    # test loading a newer-format sql file with sourmash_internals table
    taxonomy_db = utils.get_test_data('sqlite/test.taxonomy.db')

    db = MultiLineageDB.load([taxonomy_db])
    print(list(db.keys()))
    assert len(db) == 6
    assert 'strain' not in db.available_ranks
    assert db['GCF_001881345'][0].rank == 'superkingdom'


def test_tax_multi_load_files_shadowed(runtmp):
    # test loading various good and bad files
    taxonomy_csv = utils.get_test_data('tax/test.taxonomy.csv')
    taxonomy_csv2 = utils.get_test_data('tax/test-strain.taxonomy.csv')
    taxonomy_db = utils.get_test_data('tax/test.taxonomy.db')

    db = MultiLineageDB.load([taxonomy_csv, taxonomy_csv2, taxonomy_db],
                             keep_full_identifiers=False,
                             keep_identifier_versions=False)
    assert len(db.shadowed_identifiers()) == 6

    # we should have everything including strain
    assert set(lca_utils.taxlist()) == set(db.available_ranks)

    db = MultiLineageDB.load([taxonomy_csv, taxonomy_db],
                             keep_full_identifiers=False,
                             keep_identifier_versions=False)
    assert len(db.shadowed_identifiers()) == 6
    assert set(lca_utils.taxlist(include_strain=False)) == set(db.available_ranks)


def test_tax_multi_save_files(runtmp, keep_identifiers, keep_versions):
    # test save
    taxonomy_csv = utils.get_test_data('tax/test.taxonomy.csv')

    if keep_identifiers and not keep_versions:
        with pytest.raises(ValueError):
            db = MultiLineageDB.load([taxonomy_csv],
                                     keep_full_identifiers=keep_identifiers,
                                     keep_identifier_versions=keep_versions)
        return

    db = MultiLineageDB.load([taxonomy_csv],
                             keep_full_identifiers=keep_identifiers,
                             keep_identifier_versions=keep_versions)

    out_db = runtmp.output('out.db')
    out_csv = runtmp.output('out.csv')
    out2_csv = runtmp.output('out2.csv')

    # can't save to fp with sql
    with open(out_csv, 'wt') as fp:
        with pytest.raises(ValueError):
            db.save(fp, 'sql')

    # these should all work...
    with open(out_csv, 'wt') as fp:
        db.save(fp, 'csv')

    db.save(out2_csv, 'csv')
    db.save(out_db, 'sql')

    # ...and be equal
    db1 = db.load([out_db])
    db2 = db.load([out_csv])
    db3 = db.load([out2_csv])

    def strip_strain(it):
        for k, v in it:
            if v[-1].rank == 'strain':
                v = v[:-1]
            yield k, v

    import pprint
    db_items = list(strip_strain(db.items()))
    db1_items = list(strip_strain(db1.items()))
    db2_items = list(strip_strain(db2.items()))
    db3_items = list(strip_strain(db3.items()))
    pprint.pprint(db_items)
    print('XXX')
    pprint.pprint(list(db1_items))
    print('XXX')
    pprint.pprint(list(db2_items))

    assert set(db_items) == set(db1_items)
    assert set(db_items) == set(db2_items)
    assert set(db_items) == set(db3_items)


def test_lineage_db_csv_load(runtmp):
    # test LineageDB.load
    taxonomy_csv = utils.get_test_data('tax/test.taxonomy.csv')
    taxonomy_csv2 = utils.get_test_data('tax/test-strain.taxonomy.csv')
    badcsv = utils.get_test_data('tax/47+63_x_gtdb-rs202.gather.csv')
    badcsv2 = utils.get_test_data('tax/test-missing-ranks.taxonomy.csv')

    db = LineageDB.load(taxonomy_csv)
    assert len(db) == 6
    assert 'strain' not in db.available_ranks

    db = LineageDB.load(taxonomy_csv2)
    assert len(db) == 6
    assert 'strain' in db.available_ranks

    # load the wrong kind of csv
    with pytest.raises(ValueError):
        LineageDB.load(badcsv)

    # load a bad CSV
    with pytest.raises(ValueError):
        LineageDB.load(badcsv2)

    # load a directory
    with pytest.raises(ValueError):
        LineageDB.load(runtmp.output(''))

    # file does not exist
    with pytest.raises(ValueError):
        LineageDB.load(runtmp.output('no-such-file'))

    # construct a CSV with bad headers
    with open(runtmp.output('xxx.csv'), 'w', newline="") as fp:
        fp.write('x,y,z\n')
    with pytest.raises(ValueError):
        LineageDB.load(runtmp.output('xxx.csv'))


def test_lineage_db_sql_load(runtmp):
    # test LineageDB_sqlite.load
    taxonomy_db = utils.get_test_data('tax/test.taxonomy.db')
    taxonomy_csv = utils.get_test_data('tax/test.taxonomy.csv')

    db = LineageDB_Sqlite.load(taxonomy_db)
    assert bool(db)
    assert len(db) == 6
    db.available_ranks
    assert 'strain' not in db.available_ranks
    assert db['GCF_001881345'][0].rank == 'superkingdom'
    with pytest.raises(KeyError):
        db['foo']

    # load any kind of CSV
    with pytest.raises(ValueError):
        LineageDB_Sqlite.load(taxonomy_csv)

    # load a directory
    with pytest.raises(ValueError):
        LineageDB_Sqlite.load(runtmp.output(''))

    # file does not exist
    with pytest.raises(ValueError):
        LineageDB_Sqlite.load(runtmp.output('no-such-file'))


def test_LineagePair():
    lin = LineagePair(rank="rank1", name='name1')
    print(lin)
<<<<<<< HEAD
    assert lin.rank=="rank1"
    assert lin.name =="name1"
    assert lin.taxid==None


def test_LineagePair_1():
    lin = LineagePair(rank="rank1", name='name1', taxid=1)
    assert lin.rank=="rank1"
    assert lin.name =="name1"
    assert lin.taxid==1
    print(lin)
=======


def test_LineagePair_1():
    lin1 = LineagePair(rank="rank1", name='name1', taxid=1)
    print(lin1)
>>>>>>> f2fabef3


def test_BaseLineageInfo_init_empty():
    ranks=["A", "B", "C"]
    taxinf = BaseLineageInfo(ranks=ranks)
    print(taxinf.lineage)
    print(taxinf.lineage_str)
    assert taxinf.zip_lineage()== ['', '', ''] # this is a bit odd, but it's what preserves empty ranks...
    print(taxinf.filled_lineage)
    assert taxinf.filled_lineage == ()
<<<<<<< HEAD
    assert taxinf.lowest_lineage_name == ""
    assert taxinf.lowest_lineage_taxid == ""
=======
    assert taxinf.lowest_lineage_name == None
    assert taxinf.lowest_lineage_taxid == None
>>>>>>> f2fabef3
    assert taxinf.filled_ranks == ()
    assert taxinf.lowest_rank == None
    assert taxinf.display_lineage() == ""
    assert taxinf.display_lineage(null_as_unclassified=True) == "unclassified"


def test_BaseLineageInfo_init_lineage_str():
    x = "a;b;c"
    ranks=["A", "B", "C"]
    taxinf = BaseLineageInfo(lineage_str=x, ranks=ranks)
    print(taxinf.lineage)
    print(taxinf.lineage_str)
    assert taxinf.zip_lineage()== ['a', 'b', 'c']
    print(taxinf.filled_lineage)
    assert taxinf.filled_lineage == (LineagePair(rank='A', name='a', taxid=None),
                                     LineagePair(rank='B', name='b', taxid=None),
                                     LineagePair(rank='C', name='c', taxid=None))
    assert taxinf.lowest_lineage_name == "c"
    assert taxinf.lowest_rank == "C"

def test_BaseLineageInfo_init_lineage_str_comma_sep():
    x = "a,b,c"
    ranks=["A", "B", "C"]
    taxinf = BaseLineageInfo(lineage_str=x, ranks=ranks)
    print(taxinf.lineage)
    print(taxinf.lineage_str)
    assert taxinf.zip_lineage()== ['a', 'b', 'c']
    print(taxinf.filled_lineage)
    assert taxinf.lowest_lineage_name == "c"


def test_BaseLineageInfo_init_lineage_tups():
    ranks=["A", "B", "C"]
    lin_tups = (LineagePair(rank="A", name='a'), LineagePair(rank="C", name='b'))
    taxinf = BaseLineageInfo(lineage=lin_tups, ranks=ranks)
    print(taxinf.lineage)
    print(taxinf.lineage_str)
    assert taxinf.zip_lineage()== ['a', '', 'b']


def test_BaseLineageInfo_init_lca_lineage_tups():
    ranks=["A", "B", "C"]
<<<<<<< HEAD
    lin_tups = (lca_utils.LineagePair(rank="A", name='a'), lca_utils.LineagePair(rank="C", name='b'))
=======
    lin_tups = (LineagePair(rank="A", name='a'), LineagePair(rank="C", name='b'))
>>>>>>> f2fabef3
    taxinf = BaseLineageInfo(lineage=lin_tups, ranks=ranks)
    print(taxinf.lineage)
    print(taxinf.lineage_str)
    assert taxinf.zip_lineage()== ['a', '', 'b']


def test_BaseLineageInfo_init_lineage_dict_fail():
    ranks=["A", "B", "C"]
<<<<<<< HEAD
    lin_tups = (lca_utils.LineagePair(rank="A", name='a'), lca_utils.LineagePair(rank="C", name='b'))
=======
    lin_tups = (LineagePair(rank="A", name='a'), LineagePair(rank="C", name='b'))
>>>>>>> f2fabef3
    with pytest.raises(ValueError) as exc:
        taxinf = BaseLineageInfo(ranks=ranks, lineage_dict=lin_tups)
    print(str(exc))

    assert "is not dictionary" in str(exc)


def test_BaseLineageInfo_init_lineage_dict  ():
    x = {'rank1': 'name1', 'rank2': 'name2'}
    taxinf = BaseLineageInfo(lineage_dict=x, ranks=["rank1", "rank2"])
    print("ranks: ", taxinf.ranks)
    print("lineage: ", taxinf.lineage)
    print("zipped lineage: ", taxinf.zip_lineage())
    assert taxinf.zip_lineage()== ['name1', 'name2']


def test_BaseLineageInfo_init_lineage_dict_withtaxid():
    x = {'rank1': {'name': 'name1', 'taxid': 1}, 'rank2': {'name':'name2', 'taxid': 2}}
    taxinf = BaseLineageInfo(lineage_dict=x, ranks=["rank1", "rank2"])
    print("ranks: ", taxinf.ranks)
    print("lineage: ", taxinf.lineage)
    print("zipped lineage: ", taxinf.zip_lineage())
    assert taxinf.zip_lineage()== ['name1', 'name2']
    assert taxinf.zip_taxid()== ['1', '2']
    assert taxinf.lowest_lineage_taxid == 2
    assert taxinf.lowest_lineage_name == "name2"


def test_BaseLineageInfo_init_lineage_str_lineage_dict_test_eq():
    x = "a;b;c"
    ranks=["A", "B", "C"]
    rankD = {"A": "a", "B": "b", "C": "c"}
    lin1 = BaseLineageInfo(lineage_str=x, ranks=ranks)
    lin2 = BaseLineageInfo(lineage_dict=rankD, ranks=ranks)
    assert lin1 == lin2


def test_BaseLineageInfo_init_no_ranks():
    x = "a;b;c"
    rankD = {"superkingdom": "a", "phylum": "b", "class": "c"}
    lin_tups = (LineagePair(rank="rank2", name='name1'), LineagePair(rank="rank1", name='name1'))
    with pytest.raises(TypeError) as exc:
        BaseLineageInfo(lineage_str=x)
    print(exc)
    assert "__init__() missing 1 required positional argument: 'ranks'" in str(exc)
    with pytest.raises(TypeError) as exc:
        BaseLineageInfo(lineage_dict=rankD)
    print(exc)
    assert "__init__() missing 1 required positional argument: 'ranks'" in str(exc)
    with pytest.raises(TypeError) as exc:
        BaseLineageInfo(lineage=lin_tups)
    print(exc)
    assert "__init__() missing 1 required positional argument: 'ranks'" in str(exc)


def test_BaseLineageInfo_init_with_wrong_ranks():
    ranks=["A", "B", "C"]
    lin_tups = [LineagePair(rank="rank1", name='name1')]
    linD = {"rank1": "a"}
    with pytest.raises(ValueError) as exc:
        BaseLineageInfo(lineage=lin_tups, ranks=ranks)
    print(str(exc))
    assert "Rank 'rank1' not present in A, B, C" in str(exc)
    with pytest.raises(ValueError) as exc:
        BaseLineageInfo(lineage_dict=linD, ranks=ranks)
    print(str(exc))
    assert "Rank 'rank1' not present in A, B, C" in str(exc)


def test_BaseLineageInfo_init_not_lineagepair():
    ranks=["A", "B", "C"]
    lin_tups = (("rank1", "name1"),)
    with pytest.raises(ValueError) as exc:
        BaseLineageInfo(lineage=lin_tups, ranks=ranks)
    print(str(exc))
    assert "is not LineagePair" in str(exc)


def test_RankLineageInfo_taxlist():
    taxinf = RankLineageInfo()
    taxranks = ('superkingdom', 'phylum', 'class', 'order', 'family', 'genus', 'species', 'strain')
    assert taxinf.taxlist == taxranks
    assert taxinf.ascending_taxlist == taxranks[::-1]


def test_RankLineageInfo_init_lineage_str():
    x = "a;b;c"
    taxinf = RankLineageInfo(lineage_str=x)
    print(taxinf.lineage)
    print(taxinf.lineage_str)
    assert taxinf.zip_lineage()== ['a', 'b', 'c', '', '', '', '', '']

def test_RankLineageInfo_init_lineage_str_with_ranks_as_list():
    x = "a;b;c"
    taxranks = ['superkingdom', 'phylum', 'class', 'order', 'family', 'genus', 'species']
    taxinf = RankLineageInfo(lineage_str=x, ranks=taxranks)
    print(taxinf.lineage)
    print(taxinf.lineage_str)
    assert taxinf.zip_lineage()== ['a', 'b', 'c', '', '', '', '']


def test_RankLineageInfo_init_lineage_tups():
    x = (LineagePair(rank="superkingdom", name='a'), LineagePair(rank="phylum", name='b'))
    taxinf = RankLineageInfo(lineage=x)
    print(taxinf.lineage)
    print(taxinf.lineage_str)
    assert taxinf.zip_lineage()== ['a', 'b', '', '', '', '', '', '']


def test_RankLineageInfo_init_lineage_dict():
    x = {"superkingdom":'a',"phylum":'b'}
    taxinf = RankLineageInfo(lineage_dict=x)
    print(taxinf.lineage)
    print(taxinf.lineage_str)
    assert taxinf.zip_lineage()== ['a', 'b', '', '', '', '', '', '']


def test_RankLineageInfo_init_lineage_dict_missing_rank():
    x = {'superkingdom': 'name1', 'class': 'name2'}
    taxinf = RankLineageInfo(lineage_dict=x)
    print("ranks: ", taxinf.ranks)
    print("lineage: ", taxinf.lineage)
    print("zipped lineage: ", taxinf.zip_lineage())
    assert taxinf.zip_lineage()== ['name1', '', 'name2', '', '', '', '', '']
    assert taxinf.zip_lineage(truncate_empty=True)== ['name1', '', 'name2']


def test_RankLineageInfo_init_lineage_dict_missing_rank_withtaxid():
    x = {'superkingdom': {'name': 'name1', 'taxid': 1}, 'class': {'name':'name2', 'taxid': 2}}
    taxinf = RankLineageInfo(lineage_dict=x)
    print("ranks: ", taxinf.ranks)
    print("lineage: ", taxinf.lineage)
    print("zipped lineage: ", taxinf.zip_lineage())
    assert taxinf.zip_lineage()== ['name1', '', 'name2', '', '', '', '', '']
    assert taxinf.zip_taxid()== ['1', '', '2', '', '', '', '', '']


def test_RankLineageInfo_init_lineage_str_lineage_dict_test_eq():
    x = "a;b;c"
    rankD = {"superkingdom": "a", "phylum": "b", "class": "c"}
    lin1 = RankLineageInfo(lineage_str=x)
    lin2 = RankLineageInfo(lineage_dict=rankD)
    print("lin1: ", lin1)
    print("lin2: ", lin2)
    assert lin1 == lin2

def test_RankLineageInfo_init_lineage_str_1_truncate():
    x = "a;b;c"
    taxinf = RankLineageInfo(lineage_str=x)
    print(taxinf.lineage)
    print(taxinf.lineage_str)
    assert taxinf.zip_lineage(truncate_empty=True)== ['a', 'b', 'c']


def test_RankLineageInfo_init_lineage_str_2():
    x = "a;b;;c"
    taxinf = RankLineageInfo(lineage_str=x)
    print(taxinf.lineage)
    print(taxinf.lineage_str)
    assert taxinf.zip_lineage()== ['a', 'b', '', 'c' '', '', '', '', '']


def test_RankLineageInfo_init_lineage_str_2_truncate():
    x = "a;b;;c"
    taxinf = RankLineageInfo(lineage_str=x)
    print(taxinf.lineage)
    print(taxinf.lineage_str)
    assert taxinf.zip_lineage(truncate_empty=True)== ['a', 'b', '', 'c']


def test_RankLineageInfo_init_lineage_with_incorrect_rank():
    x = [ LineagePair('superkingdom', 'a'), LineagePair("NotARank", ''), LineagePair('class', 'c') ]
    with pytest.raises(ValueError) as exc:
        RankLineageInfo(lineage=x)
    print(str(exc))
    assert f"Rank 'NotARank' not present in " in str(exc)


def test_zip_lineage_1():
    x = [ LineagePair('superkingdom', 'a'), LineagePair('phylum', 'b') ]
    taxinf = RankLineageInfo(lineage=x)
    print("ranks: ", taxinf.ranks)
    print("zipped lineage: ", taxinf.zip_lineage())
    assert taxinf.zip_lineage() == ['a', 'b', '', '', '', '', '', '']


def test_zip_lineage_2():
    x = [ LineagePair('superkingdom', 'a'), LineagePair('phylum', 'b') ]
    taxinf = RankLineageInfo(lineage=x)
    print("ranks: ", taxinf.ranks)
    print("zipped lineage: ", taxinf.zip_lineage(truncate_empty=True))
    assert taxinf.zip_lineage(truncate_empty=True) == ['a', 'b']


def test_zip_lineage_3():
    x = [ LineagePair('superkingdom', 'a'), LineagePair(None, ''), LineagePair('class', 'c') ]
    taxinf = RankLineageInfo(lineage=x)
    assert taxinf.zip_lineage() == ['a', '', 'c', '', '', '', '', '']


def test_zip_lineage_3_truncate():
    x = [ LineagePair('superkingdom', 'a'), LineagePair(None, ''), LineagePair('class', 'c') ]
    taxinf = RankLineageInfo(lineage=x)
    assert taxinf.zip_lineage(truncate_empty=True) == ['a', '', 'c']


def test_zip_lineage_4():
    x = [ LineagePair('superkingdom', 'a'), LineagePair('class', 'c') ]
    taxinf = RankLineageInfo(lineage=x)
    assert taxinf.zip_lineage(truncate_empty=True) == ['a', '', 'c']


def test_display_lineage_1():
    x = [ LineagePair('superkingdom', 'a'), LineagePair('phylum', 'b') ]
    taxinf = RankLineageInfo(lineage=x)
    assert taxinf.display_lineage() == "a;b"


def test_display_lineage_2():
    x = [ LineagePair('superkingdom', 'a'), LineagePair(None, ''), LineagePair('class', 'c') ]
    taxinf = RankLineageInfo(lineage=x)
    assert taxinf.display_lineage() == "a;;c"


def test_display_taxid_1():
    x = [ LineagePair('superkingdom', 'a', 1), LineagePair('phylum', 'b', 2) ]
    taxinf = RankLineageInfo(lineage=x)
    print(taxinf)
    assert taxinf.display_taxid() == "1;2"

def test_display_taxid_2():
    x = [ LineagePair('superkingdom', 'name1', 1), LineagePair(None, ''), LineagePair    ('class', 'name2',2) ]
    taxinf = RankLineageInfo(lineage=x)
    print(taxinf)
    assert taxinf.display_taxid() == "1;;2"


def test_is_lineage_match_1():
    # basic behavior: match at order and above, but not at family or below.
    lin1 = RankLineageInfo(lineage_str = 'd__a;p__b;c__c;o__d;f__e')
    lin2 = RankLineageInfo(lineage_str = 'd__a;p__b;c__c;o__d;f__f')
    print(lin1.lineage)
    assert lin1.is_lineage_match(lin2, 'superkingdom')
    assert lin2.is_lineage_match(lin1, 'superkingdom')
    assert lin1.is_lineage_match(lin2, 'phylum')
    assert lin2.is_lineage_match(lin1, 'phylum')
    assert lin1.is_lineage_match(lin2, 'class')
    assert lin2.is_lineage_match(lin1, 'class')
    assert lin1.is_lineage_match(lin2, 'order')
    assert lin2.is_lineage_match(lin1, 'order')

    assert not lin1.is_lineage_match(lin2, 'family')
    assert not lin2.is_lineage_match(lin1, 'family')
    assert not lin1.is_lineage_match(lin2, 'genus')
    assert not lin2.is_lineage_match(lin1, 'genus')
    assert not lin1.is_lineage_match(lin2, 'species')
    assert not lin2.is_lineage_match(lin1, 'species')


def test_is_lineage_match_2():
    # match at family, and above, levels; no genus or species to match
    lin1 = RankLineageInfo(lineage_str = 'd__a;p__b;c__c;o__d;f__f')
    lin2 = RankLineageInfo(lineage_str = 'd__a;p__b;c__c;o__d;f__f')
    assert lin1.is_lineage_match(lin2, 'superkingdom')
    assert lin2.is_lineage_match(lin1, 'superkingdom')
    assert lin1.is_lineage_match(lin2, 'phylum')
    assert lin2.is_lineage_match(lin1, 'phylum')
    assert lin1.is_lineage_match(lin2, 'class')
    assert lin2.is_lineage_match(lin1, 'class')
    assert lin1.is_lineage_match(lin2, 'order')
    assert lin2.is_lineage_match(lin1, 'order')
    assert lin1.is_lineage_match(lin2, 'family')
    assert lin2.is_lineage_match(lin1, 'family')

    assert not lin1.is_lineage_match(lin2, 'genus')
    assert not lin2.is_lineage_match(lin1, 'genus')
    assert not lin1.is_lineage_match(lin2, 'species')
    assert not lin2.is_lineage_match(lin1, 'species')


def test_is_lineage_match_3():
    # one lineage is empty
    lin1 = RankLineageInfo()
    lin2 = RankLineageInfo(lineage_str = 'd__a;p__b;c__c;o__d;f__f')

    assert not lin1.is_lineage_match(lin2, 'superkingdom')
    assert not lin2.is_lineage_match(lin1, 'superkingdom')
    assert not lin1.is_lineage_match(lin2, 'phylum')
    assert not lin2.is_lineage_match(lin1, 'phylum')
    assert not lin1.is_lineage_match(lin2, 'class')
    assert not lin2.is_lineage_match(lin1, 'class')
    assert not lin1.is_lineage_match(lin2, 'order')
    assert not lin2.is_lineage_match(lin1, 'order')
    assert not lin1.is_lineage_match(lin2, 'family')
    assert not lin2.is_lineage_match(lin1, 'family')
    assert not lin1.is_lineage_match(lin2, 'genus')
    assert not lin2.is_lineage_match(lin1, 'genus')
    assert not lin1.is_lineage_match(lin2, 'species')
    assert not lin2.is_lineage_match(lin1, 'species')


def test_is_lineage_match_incorrect_ranks():
    #test comparison with incompatible ranks
    taxranks = ('superkingdom', 'phylum', 'class', 'order', 'family', 'genus', 'species', 'strain')
    lin1 = RankLineageInfo(lineage_str = 'd__a;p__b;c__c;o__d;f__e', ranks=taxranks[::-1])
    lin2 = RankLineageInfo(lineage_str = 'd__a;p__b;c__c;o__d;f__f')
    print(lin1.lineage)
    with pytest.raises(ValueError) as exc:
        lin1.is_lineage_match(lin2, 'superkingdom')
    print(str(exc))
    assert 'Cannot compare lineages from taxonomies with different ranks.' in str(exc)


def test_is_lineage_match_improper_rank():
    #test comparison with incompatible ranks
    lin1 = RankLineageInfo(lineage_str = 'd__a;p__b;c__c;o__d;f__e')
    lin2 = RankLineageInfo(lineage_str = 'd__a;p__b;c__c;o__d;f__f')
    print(lin1.lineage)
    with pytest.raises(ValueError) as exc:
        lin1.is_lineage_match(lin2, 'NotARank')
    print(str(exc))
    assert "Desired Rank 'NotARank' not available for this lineage" in str(exc)


def test_pop_to_rank_1():
    # basic behavior - pop to order?
    lin1 = RankLineageInfo(lineage_str='d__a;p__b;c__c;o__d')
    lin2 = RankLineageInfo(lineage_str='d__a;p__b;c__c;o__d;f__f')

    print(lin1)
    popped = lin2.pop_to_rank('order')
    print(popped)
    assert popped == lin1


def test_pop_to_rank_2():
    # what if we're already above rank?
    lin2 = RankLineageInfo(lineage_str='d__a;p__b;c__c;o__d;f__f')
    print(lin2.pop_to_rank('species'))
    assert lin2.pop_to_rank('species') == lin2


def test_pop_to_rank_rank_not_avail():
    lin1 = RankLineageInfo(lineage_str = 'd__a;p__b;c__c;o__d;f__f')
    with pytest.raises(ValueError) as exc:
        lin1.pop_to_rank("NotARank")
    print(str(exc))
    assert "Desired Rank 'NotARank' not available for this lineage" in str(exc)


def test_lineage_at_rank_norank():
    lin1 = RankLineageInfo(lineage_str = 'd__a;p__b;c__c;o__d;f__f')
    with pytest.raises(TypeError) as exc:
        lin1.lineage_at_rank()
    print(str(exc))
    assert "lineage_at_rank() missing 1 required positional argument: 'rank'" in str(exc)


def test_lineage_at_rank_rank_not_avail():
    lin1 = RankLineageInfo(lineage_str = 'd__a;p__b;c__c;o__d;f__f')
    with pytest.raises(ValueError) as exc:
        lin1.lineage_at_rank("NotARank")
    print(str(exc))
    assert "Desired Rank 'NotARank' not available for this lineage" in str(exc)


def test_lineage_at_rank_1():
    lin1 = RankLineageInfo(lineage_str = 'd__a;p__b;c__c;o__d;f__f')
    print(lin1.lineage_at_rank('superkingdom'))
    
    assert lin1.lineage_at_rank('superkingdom') == (LineagePair(rank='superkingdom', name='d__a', taxid=None),)
    print(lin1.lineage_at_rank('class'))
    assert lin1.lineage_at_rank('class') == (LineagePair(rank='superkingdom', name='d__a', taxid=None),
                                             LineagePair(rank='phylum', name='p__b', taxid=None),
                                             LineagePair(rank='class', name='c__c', taxid=None))


def test_lineage_at_rank_below_rank():
    lin1 = RankLineageInfo(lineage_str = 'd__a;p__b;c__c;o__d;f__f')
    print(lin1.lineage_at_rank('superkingdom'))
    # if rank is not provided, we only return the filled lineage, to follow original pop_to_rank behavior.

    print(lin1.lineage_at_rank('genus'))
    assert lin1.lineage_at_rank('genus') == (LineagePair(rank='superkingdom', name='d__a', taxid=None),
                                             LineagePair(rank='phylum', name='p__b', taxid=None),
                                             LineagePair(rank='class', name='c__c', taxid=None),
                                             LineagePair(rank='order', name='o__d', taxid=None),
<<<<<<< HEAD
                                             LineagePair(rank='family', name='f__f', taxid=None))


def test_TaxResult_get_match_lineage_1():
    gA_tax = ("gA", "a;b;c")
    taxD = make_mini_taxonomy([gA_tax])

    gA = {"name": "gA.1 name"}
    taxres = make_TaxResult(gA)
    taxres.get_match_lineage(tax_assignments=taxD)
    assert taxres.lineageInfo.display_lineage() == "a;b;c"


def test_TaxResult_get_match_lineage_skip_ident():
    gA_tax = ("gA", "a;b;c")
    taxD = make_mini_taxonomy([gA_tax])

    gA = {"name": "gA.1 name"}
    taxres = make_TaxResult(gA)
    taxres.get_match_lineage(tax_assignments=taxD, skip_idents=['gA'])
    print("skipped_ident?: ", taxres.skipped_ident)
    print("missed_ident?: ", taxres.missed_ident)
    assert taxres.skipped_ident == True
    assert taxres.lineageInfo.display_lineage() == ""


def test_TaxResult_get_match_lineage_missed_ident():
    gA_tax = ("gA.1", "a;b;c")
    taxD = make_mini_taxonomy([gA_tax])

    gA = {"name": "gA.1 name"}
    taxres = make_TaxResult(gA)
    taxres.get_match_lineage(tax_assignments=taxD, skip_idents=['gB'])
    print("skipped_ident?: ", taxres.skipped_ident)
    print("missed_ident?: ", taxres.missed_ident)
    assert taxres.skipped_ident == False
    assert taxres.missed_ident == True
    assert taxres.lineageInfo.display_lineage() == ""


def test_TaxResult_get_match_lineage_missed_ident_fail_on_missing():
    gA_tax = ("gA.1", "a;b;c")
    taxD = make_mini_taxonomy([gA_tax])

    gA = {"name": "gA.1 name"}
    taxres = make_TaxResult(gA)
    with pytest.raises(ValueError) as exc:
        taxres.get_match_lineage(tax_assignments=taxD, skip_idents=['gB'], fail_on_missing_taxonomy=True)
    print(str(exc))
    assert "Error: ident 'gA' is not in the taxonomy database." in str(exc)


def test_QueryTaxResult():
    "basic functionality: initialize and add a taxresult"
    tax_info = [("gA", "a;b;c")]
    taxD = make_mini_taxonomy(tax_info=tax_info)
    taxres = make_TaxResult(taxD=taxD)
    # initialize
    q_res = QueryTaxResult(taxres.query_info)
    assert q_res.ranks == []
    assert q_res.ascending_ranks == []
    q_res.add_taxresult(taxres)
    # check that new querytaxres is compatible with taxres
    assert q_res.is_compatible(taxres)
    # check that a few thngs were set properly and/or are not yet set.
    assert q_res.query_name == "q1"
    assert q_res.query_info.query_bp == 100
    assert len(q_res.raw_taxresults) == 1
    assert q_res.skipped_idents == set()
    assert q_res.missed_idents == set()
    assert q_res.summarized_lineage_results == {}
    taxranks = ('superkingdom', 'phylum', 'class', 'order', 'family', 'genus', 'species', 'strain')
    assert q_res.ranks == taxranks
    assert q_res.ascending_ranks == taxranks[::-1]


def test_QueryTaxResult_add_incompatible():
    "initialize and try to add incompatible taxresult"
    tax_info = [("gA", "a;b;c")]
    taxD = make_mini_taxonomy(tax_info=tax_info)
    taxres = make_TaxResult(taxD=taxD)
    taxres2 = make_TaxResult({'query_name': 'q2'}, taxD=taxD)
    # initialize
    q_res = QueryTaxResult(taxres.query_info)
    # check that new querytaxres is compatible with taxres and not taxres2
    assert q_res.is_compatible(taxres)
    assert not q_res.is_compatible(taxres2)
    q_res.add_taxresult(taxres)
    with pytest.raises(ValueError) as exc:
        q_res.add_taxresult(taxres2)
    print(str(exc))
    assert "Error: Cannot add TaxResult: query information does not match." in str(exc)


def test_QueryTaxResult_add_without_tax_info():
    "initialize and add a taxresult with missed ident"
    taxres = make_TaxResult() # do not add taxonomic info
    # initialize
    q_res = QueryTaxResult(taxres.query_info)
    print("attempted to add lineage info?: ", taxres.match_lineage_attempted)
    with pytest.raises(ValueError) as exc:
        q_res.add_taxresult(taxres)
    print(str(exc))
    assert "Error: Cannot add TaxResult. Please use get_match_lineage() to add taxonomic lineage information first." in str(exc)
    
    
def test_QueryTaxResult_add_skipped_ident():
    "initialize and add a taxresult with skipped ident"
    gA_tax = ("gA", "a;b;c")
    taxD = make_mini_taxonomy([gA_tax])
    taxres = make_TaxResult(taxD=taxD, skip_idents = ['gA'])
#    taxres.get_match_lineage(tax_assignments=taxD, skip_idents=['gA'])
    # initialize
    q_res = QueryTaxResult(taxres.query_info)
    q_res.add_taxresult(taxres)
    assert len(q_res.skipped_idents) == 1
    assert len(q_res.raw_taxresults) == 1
    assert q_res.missed_idents == set()
    assert q_res.summarized_lineage_results == {}


def test_QueryTaxResult_add_missed_ident():
    "initialize and add a taxresult with missed ident"
    gA_tax = ("gB", "a;b;c")
    taxD = make_mini_taxonomy([gA_tax])
    taxres = make_TaxResult(taxD=taxD)
    # initialize
    q_res = QueryTaxResult(taxres.query_info)
    # add taxonomic info to taxres
    q_res.add_taxresult(taxres)
    assert len(q_res.missed_idents) == 1
    assert len(q_res.raw_taxresults) == 1
    assert q_res.skipped_idents == set()
    assert q_res.summarized_lineage_results == {}


def test_QueryTaxResult_track_missed_and_skipped():
    "make sure missed and skipped idents are being tracked"
    # make taxonomy
    tax_info = [("gA", "a;b;c"), ("gB", "a;b;d")]
    taxD = make_mini_taxonomy(tax_info=tax_info)
    # make results
    taxres = make_TaxResult()
    taxres2 = make_TaxResult({"name": 'gB'}) # skipped
    taxres3 = make_TaxResult({"name": 'gB'}) # skipped
    taxres4 = make_TaxResult({"name": 'gC'}) # skipped
    taxres5 = make_TaxResult({"name": 'gD'}) # missed
    taxres6 = make_TaxResult({"name": 'gE'}) # missed
    # initialize
    q_res = QueryTaxResult(taxres.query_info)
    # add taxonomic info to taxres, add to q_res
    for n, tr in enumerate([taxres, taxres2, taxres3, taxres4, taxres5, taxres6]):
        tr.get_match_lineage(tax_assignments=taxD, skip_idents=['gB', 'gC'])
        print("num: ", n)
        print("skipped?: ", tr.skipped_ident)
        print("missed?: ", tr.missed_ident)
        q_res.add_taxresult(tr)
    assert len(q_res.raw_taxresults) == 6
    print(q_res.n_skipped)
    print(q_res.n_missed)
    assert q_res.n_missed == 2
    assert q_res.n_skipped == 3
    assert 'gB' in q_res.skipped_idents
    assert len(q_res.skipped_idents) == 2
    assert 'gD' in q_res.missed_idents
    assert q_res.summarized_lineage_results == {}


def test_QueryTaxResult_track_missed_and_skipped_using_fn():
    "make sure missed and skipped idents are being tracked. Same as above but use helper fn."
    taxD = make_mini_taxonomy([("gA", "a;b;c"), ("gB", "a;b;d")])
    gather_results = [{}, {"name": 'gB'}, {"name": 'gB'}, {"name": 'gC'}, {"name": 'gD'}, {"name": 'gE'}]
    gres = make_QueryTaxResults(gather_info=gather_results, taxD=taxD, skip_idents=['gB', 'gC'])
    # should have 6 results for default query 'q1' 
    print(gres.keys())
    q_res = next(iter(gres.values()))
    assert len(q_res.raw_taxresults) == 6
    print(q_res.n_skipped)
    print(q_res.n_missed)
    assert q_res.n_missed == 2
    assert q_res.n_skipped == 3
    assert 'gB' in q_res.skipped_idents
    assert len(q_res.skipped_idents) == 2
    assert 'gD' in q_res.missed_idents
    assert q_res.summarized_lineage_results == {}


def test_QueryTaxResult_summarize_up_ranks_1():
    "basic functionality: summarize up ranks"
    taxD = make_mini_taxonomy([("gA", "a;b;c"), ("gB", "a;b;d")])
    gather_results = [{}, {"name": 'gB'}]
    gres = make_QueryTaxResults(gather_info=gather_results, taxD=taxD)
    assert len(gres.keys()) == 1
    q_res = next(iter(gres.values()))
    # now summarize up the ranks
    q_res.summarize_up_ranks()
    assert len(q_res.raw_taxresults) == 2
    #print(q_res.sum_uniq_weighted.values())
    #print(q_res.sum_uniq_weighted['superkingdom'])
    assert list(q_res.sum_uniq_weighted.keys()) == ['class', 'phylum', 'superkingdom']
    assert q_res.sum_uniq_weighted['superkingdom'] == {RankLineageInfo(lineage_str="a"): approx(0.4)}
    assert q_res.sum_uniq_to_query['superkingdom'] == {RankLineageInfo(lineage_str="a"): approx(0.2)}
    assert q_res.sum_uniq_bp['superkingdom'] == {RankLineageInfo(lineage_str="a"): 40}
    assert q_res.sum_uniq_weighted['phylum'] == {RankLineageInfo(lineage_str="a;b"): approx(0.4)}
    assert q_res.sum_uniq_to_query['phylum'] == {RankLineageInfo(lineage_str="a;b"): approx(0.2)}
    assert q_res.sum_uniq_bp['phylum'] == {RankLineageInfo(lineage_str="a;b"): 40}
    assert q_res.sum_uniq_weighted['class'] == {RankLineageInfo(lineage_str="a;b;c"): approx(0.2),
                                                RankLineageInfo(lineage_str="a;b;d"): approx(0.2)}
    assert q_res.sum_uniq_to_query['class'] == {RankLineageInfo(lineage_str="a;b;c"): approx(0.1),
                                                RankLineageInfo(lineage_str="a;b;d"): approx(0.1)}
    assert q_res.sum_uniq_bp['class'] == {RankLineageInfo(lineage_str="a;b;c"): 20,
                                          RankLineageInfo(lineage_str="a;b;d"): 20}


def test_QueryTaxResult_summarize_up_ranks_2():
    "summarize up ranks: different values"
    taxD = make_mini_taxonomy([("gA", "a;b;c"), ("gB", "a;b;d")])
    gather_results = [{}, {"name": 'gB','f_unique_weighted': 0.1,'f_unique_to_query': 0.05,'unique_intersect_bp': 10,}]
    q_res = make_QueryTaxResults(gather_info=gather_results, taxD=taxD, single_query=True)
    # now summarize up the ranks
    q_res.summarize_up_ranks()
    assert len(q_res.raw_taxresults) == 2
    print(q_res.sum_uniq_weighted.values())
    print(q_res.sum_uniq_weighted['superkingdom'])
    assert q_res.sum_uniq_weighted['superkingdom'] == {RankLineageInfo(lineage_str="a"): approx(0.3)}
    assert q_res.sum_uniq_to_query['superkingdom'] == {RankLineageInfo(lineage_str="a"): approx(0.15)}
    assert q_res.sum_uniq_bp['superkingdom'] == {RankLineageInfo(lineage_str="a"): 30}
    assert q_res.sum_uniq_weighted['phylum'] == {RankLineageInfo(lineage_str="a;b"): approx(0.3)}
    assert q_res.sum_uniq_to_query['phylum'] == {RankLineageInfo(lineage_str="a;b"): approx(0.15)}
    assert q_res.sum_uniq_bp['phylum'] == {RankLineageInfo(lineage_str="a;b"): 30}
    assert q_res.sum_uniq_weighted['class'] == {RankLineageInfo(lineage_str="a;b;c"): approx(0.2),
                                                RankLineageInfo(lineage_str="a;b;d"): approx(0.1)}
    assert q_res.sum_uniq_to_query['class'] == {RankLineageInfo(lineage_str="a;b;c"): approx(0.1),
                                                RankLineageInfo(lineage_str="a;b;d"): approx(0.05)}
    assert q_res.sum_uniq_bp['class'] == {RankLineageInfo(lineage_str="a;b;c"): 20,
                                          RankLineageInfo(lineage_str="a;b;d"): 10}



def test_QueryTaxResult_summarize_up_ranks_missing_lineage():
    "basic functionality: summarize up ranks"
    taxD = make_mini_taxonomy([("gA", "a;b;c")])
    gather_results = [{}, {"name": 'gB'}]
    gres = make_QueryTaxResults(gather_info=gather_results, taxD=taxD)
    assert len(gres.keys()) == 1
    q_res = next(iter(gres.values()))
    # now summarize up the ranks
    q_res.summarize_up_ranks()
    assert len(q_res.raw_taxresults) == 2
    #print(q_res.sum_uniq_weighted.values())
    print(q_res.sum_uniq_weighted['superkingdom'])
    assert q_res.sum_uniq_weighted['superkingdom'] == {RankLineageInfo(lineage_str="a"): approx(0.2)}
    assert q_res.sum_uniq_to_query['superkingdom'] == {RankLineageInfo(lineage_str="a"): approx(0.1)}
    assert q_res.sum_uniq_bp['superkingdom'] == {RankLineageInfo(lineage_str="a"): 20}
    assert q_res.sum_uniq_weighted['phylum'] == {RankLineageInfo(lineage_str="a;b"): approx(0.2)}
    assert q_res.sum_uniq_to_query['phylum'] == {RankLineageInfo(lineage_str="a;b"): approx(0.1)}
    assert q_res.sum_uniq_bp['phylum'] == {RankLineageInfo(lineage_str="a;b"): 20}
    assert q_res.sum_uniq_weighted['class'] == {RankLineageInfo(lineage_str="a;b;c"): approx(0.2)}
    assert q_res.sum_uniq_to_query['class'] == {RankLineageInfo(lineage_str="a;b;c"): approx(0.1)}
    assert q_res.sum_uniq_bp['class'] == {RankLineageInfo(lineage_str="a;b;c"): 20}


def test_QueryTaxResult_summarize_up_ranks_skipped_lineage():
    "basic functionality: summarize up ranks"
    taxD = make_mini_taxonomy([("gA", "a;b;c"), ("gB", "a;b;d")])
    gather_results = [{}, {"name": 'gB'}]
    gres = make_QueryTaxResults(gather_info=gather_results, taxD=taxD, skip_idents=['gB'])
    assert len(gres.keys()) == 1
    q_res = next(iter(gres.values()))
    # now summarize up the ranks
    q_res.summarize_up_ranks()
    assert len(q_res.raw_taxresults) == 2
    assert list(q_res.sum_uniq_weighted.keys()) == ['class', 'phylum', 'superkingdom']
    #print(q_res.sum_uniq_weighted.values())
    print(q_res.sum_uniq_weighted['superkingdom'])
    assert q_res.sum_uniq_weighted['superkingdom'] == {RankLineageInfo(lineage_str="a"): approx(0.2)}
    assert q_res.sum_uniq_to_query['superkingdom'] == {RankLineageInfo(lineage_str="a"): approx(0.1)}
    assert q_res.sum_uniq_bp['superkingdom'] == {RankLineageInfo(lineage_str="a"): 20}
    assert q_res.sum_uniq_weighted['phylum'] == {RankLineageInfo(lineage_str="a;b"): approx(0.2)}
    assert q_res.sum_uniq_to_query['phylum'] == {RankLineageInfo(lineage_str="a;b"): approx(0.1)}
    assert q_res.sum_uniq_bp['phylum'] == {RankLineageInfo(lineage_str="a;b"): 20}
    assert q_res.sum_uniq_weighted['class'] == {RankLineageInfo(lineage_str="a;b;c"): approx(0.2)}
    assert q_res.sum_uniq_to_query['class'] == {RankLineageInfo(lineage_str="a;b;c"): approx(0.1)}
    assert q_res.sum_uniq_bp['class'] == {RankLineageInfo(lineage_str="a;b;c"): 20}


def test_QueryTaxResult_summarize_up_ranks_perfect_match():
    "summarize up ranks: different values"
    taxD = make_mini_taxonomy([("gA", "a;b;c"), ("gB", "a;b;d")])
    gather_results = [{'f_unique_to_query': 1.0}]
    q_res = make_QueryTaxResults(gather_info=gather_results, taxD=taxD, single_query=True)
    # now summarize up the ranks
    q_res.summarize_up_ranks()
    assert len(q_res.raw_taxresults) == 1
    print(q_res.sum_uniq_weighted.values())
    print(q_res.sum_uniq_to_query['superkingdom'])
    assert list(q_res.sum_uniq_to_query['superkingdom'].values()) == [1.0]
    assert 'gA' in q_res.perfect_match


def test_QueryTaxResult_summarize_up_ranks_already_summarized():
    "summarize up ranks: error, already summarized"
    taxD = make_mini_taxonomy([("gA", "a;b;c"), ("gB", "a;b;d")])
    gather_results = [{'f_unique_to_query': 1.0}]
    q_res = make_QueryTaxResults(gather_info=gather_results, taxD=taxD, single_query=True)
    # now summarize up the ranks
    q_res.summarize_up_ranks()
    with pytest.raises(ValueError) as exc:
        q_res.summarize_up_ranks()
    print(str(exc))
    assert "Error: already summarized" in str(exc)
    

def test_QueryTaxResult_summarize_up_ranks_already_summarized_force():
    "summarize up ranks: already summarized but force"
    taxD = make_mini_taxonomy([("gA", "a;b;c"), ("gB", "a;b;d")])
    gather_results = [{}, {"name": 'gB','f_unique_weighted': 0.1,'f_unique_to_query': 0.05,'unique_intersect_bp': 10,}]
    q_res = make_QueryTaxResults(gather_info=gather_results, taxD=taxD, single_query=True)
    # now summarize up the ranks
    q_res.summarize_up_ranks()
    q_res.summarize_up_ranks(force_resummarize=True)
    assert list(q_res.sum_uniq_weighted.keys()) == ['class', 'phylum', 'superkingdom']

    #check that all results are still good 
    assert len(q_res.raw_taxresults) == 2
    assert q_res.sum_uniq_weighted['superkingdom'] ==  {RankLineageInfo(lineage_str="a"): approx(0.3)}
    assert q_res.sum_uniq_weighted['phylum'] ==  {RankLineageInfo(lineage_str="a;b"): approx(0.3)}
    assert q_res.sum_uniq_to_query['phylum'] ==  {RankLineageInfo(lineage_str="a;b"): approx(0.15)}
    assert q_res.sum_uniq_bp['phylum'] ==  {RankLineageInfo(lineage_str="a;b"): 30}
    assert q_res.sum_uniq_to_query['class'] ==  {RankLineageInfo(lineage_str="a;b;c"): approx(0.1),
                                                 RankLineageInfo(lineage_str="a;b;d"): approx(0.05)}
    assert q_res.sum_uniq_weighted['class'] ==  {RankLineageInfo(lineage_str="a;b;c"): approx(0.2),
                                                 RankLineageInfo(lineage_str="a;b;d"): approx(0.1)}
    assert q_res.sum_uniq_bp['class'] ==  {RankLineageInfo(lineage_str="a;b;c"): 20,
                                           RankLineageInfo(lineage_str="a;b;d"): 10}


def test_QueryTaxResult_summarize_up_ranks_single_rank():
    "summarize up ranks: different values"
    taxD = make_mini_taxonomy([("gA", "a;b;c"), ("gB", "a;b;d")])
    gather_results = [{}, {"name": 'gB','f_unique_weighted': 0.1,'f_unique_to_query': 0.05,'unique_intersect_bp': 10,}]
    q_res = make_QueryTaxResults(gather_info=gather_results, taxD=taxD, single_query=True)
    # now summarize up the ranks
    q_res.summarize_up_ranks(single_rank='phylum')
    assert len(q_res.raw_taxresults) == 2
    assert list(q_res.sum_uniq_weighted.keys()) == ['phylum']
    print(q_res.sum_uniq_weighted.keys())
    print(q_res.sum_uniq_weighted.values())
    print(q_res.sum_uniq_weighted['phylum'])
    assert q_res.sum_uniq_weighted['phylum'] == {RankLineageInfo(lineage_str="a;b"): approx(0.3)}
    assert list(q_res.sum_uniq_to_query['phylum'].values()) == [approx(0.15)]                                                    
    assert list(q_res.sum_uniq_bp['phylum'].values()) == [30]                                                    
    assert q_res.summarized_ranks == ['phylum']

def test_QueryTaxResult_summarize_up_ranks_single_rank_not_available():
    "summarize up ranks: different values"
    taxD = make_mini_taxonomy([("gA", "a;b;c"), ("gB", "a;b;d")])
    gather_results = [{}, {"name": 'gB','f_unique_weighted': 0.1,'f_unique_to_query': 0.05,'unique_intersect_bp': 10,}]
    q_res = make_QueryTaxResults(gather_info=gather_results, taxD=taxD, single_query=True)
    # now summarize up the ranks
    with pytest.raises(ValueError) as exc:
        q_res.summarize_up_ranks(single_rank='NotARank')
    print(str(exc))
    assert "Error: rank 'NotARank' not in available ranks (strain, species, genus, family, order, class, phylum, superkingdom)" in str(exc)


def test_QueryTaxResult_summarize_up_ranks_single_rank_not_filled():
    "summarize up ranks: different values"
    taxD = make_mini_taxonomy([("gA", "a;b;c"), ("gB", "a;b;d")])
    gather_results = [{}, {"name": 'gB','f_unique_weighted': 0.1,'f_unique_to_query': 0.05,'unique_intersect_bp': 10,}]
    q_res = make_QueryTaxResults(gather_info=gather_results, taxD=taxD, single_query=True)
    # now summarize up the ranks
    with pytest.raises(ValueError) as exc:
        q_res.summarize_up_ranks(single_rank='species')
    print(str(exc))
    assert "Error: rank 'species' was not available for any matching lineages." in str(exc)


def test_QueryTaxResult_build_summarized_result_1():
    "basic functionality: build summarized_result"
    taxD = make_mini_taxonomy([("gA", "a;b;c"), ("gB", "a;b;d")])
    gather_results = [{}, {"name": 'gB'}]
    q_res = make_QueryTaxResults(gather_info=gather_results, taxD=taxD, single_query=True)
    q_res.build_summarized_result()
    print(q_res.summarized_lineage_results.keys())
    sk = [SummarizedGatherResult(rank='superkingdom', fraction=0.2, f_weighted_at_rank=0.4, 
                             lineage=RankLineageInfo(lineage_str='a'),
                             bp_match_at_rank=40, query_ani_at_rank=approx(0.95, rel=1e-2)),
          SummarizedGatherResult(rank='superkingdom', fraction=0.8, f_weighted_at_rank=0.6,
                             lineage=(), bp_match_at_rank=60, query_ani_at_rank=None)]
    print(q_res.summarized_lineage_results['superkingdom'])
    assert q_res.summarized_lineage_results['superkingdom'] == sk
    print(q_res.summarized_lineage_results['phylum'])
    phy = [SummarizedGatherResult(rank='phylum', fraction=0.2, f_weighted_at_rank=0.4, 
                                   lineage=RankLineageInfo(lineage_str='a;b'),
                                   bp_match_at_rank=40, query_ani_at_rank=approx(0.95, rel=1e-2)),
            SummarizedGatherResult(rank='phylum', fraction=0.8, f_weighted_at_rank=0.6,
                                   lineage=(), bp_match_at_rank=60, query_ani_at_rank=None)]
    assert q_res.summarized_lineage_results['phylum'] == phy
    print(q_res.summarized_lineage_results['class'])
    cl = [SummarizedGatherResult(rank='class', fraction=0.1, f_weighted_at_rank=0.2, 
                                 lineage=RankLineageInfo(lineage_str='a;b;c'), 
                                  bp_match_at_rank=20, query_ani_at_rank=approx(0.93, rel=1e-2)),
          SummarizedGatherResult(rank='class', fraction=0.1, f_weighted_at_rank=0.2,
                                 lineage=RankLineageInfo(lineage_str='a;b;d'),
                                  bp_match_at_rank=20, query_ani_at_rank=approx(0.93, rel=1e-2)),
          SummarizedGatherResult(rank='class', fraction=0.8, f_weighted_at_rank=0.6,
                                 lineage=(), bp_match_at_rank=60, query_ani_at_rank=None)]
    assert q_res.summarized_lineage_results['class'] == cl

    assert q_res.total_f_weighted['phylum'] == approx(0.4)
    assert q_res.total_f_classified['class'] == approx(0.2)
    assert q_res.total_bp_classified['superkingdom'] == 40


def test_QueryTaxResult_build_summarized_result_2():
    """test two queries, build summarized result for each"""
    # make mini taxonomy
    gA_tax = ("gA", "a;b")
    gB_tax = ("gB", "a;c")
    taxD = make_mini_taxonomy([gA_tax, gB_tax])
    # make gather results
    gather_results = [{'query_name': 'queryA', 'name': 'gA', 'f_unique_weighted': 0.5,'f_unique_to_query': 0.5,'unique_intersect_bp': 50}, 
                      {'query_name': 'queryA', "name": 'gB', 'f_unique_weighted': 0.4,'f_unique_to_query': 0.3,'unique_intersect_bp': 30},
                      {'query_name': 'queryB', "name": 'gB', 'f_unique_weighted': 0.3,'f_unique_to_query': 0.3,'unique_intersect_bp': 30}]
    gres = make_QueryTaxResults(gather_info=gather_results, taxD=taxD)
    
    for query_name, q_res in gres.items():
        q_res.build_summarized_result() # summarize and build result
        sk = q_res.summarized_lineage_results['superkingdom']
        phy = q_res.summarized_lineage_results['phylum']
        assert len(sk) == 2
        assert sk[0].lineage == RankLineageInfo(lineage_str="a")
        print(phy)
        if query_name == 'queryA':
            # check superkingdom results
            assert sk[0].fraction == approx(0.8)
            assert sk[0].f_weighted_at_rank == approx(0.9)
            assert sk[0].bp_match_at_rank == 80
            assert sk[1].fraction == approx(0.2)
            assert sk[1].f_weighted_at_rank == approx(0.1)
            assert sk[1].bp_match_at_rank == 20
            assert sk[1].lineage == ()
            # check phylum results
            assert len(phy) == 3
            assert phy[0].fraction == approx(0.5)
            assert phy[0].f_weighted_at_rank == approx(0.5)
            assert phy[0].bp_match_at_rank == 50
            assert phy[0].lineage ==  RankLineageInfo(lineage_str="a;b")
            assert phy[1].fraction == approx(0.3)
            assert phy[1].f_weighted_at_rank == approx(0.4)
            assert phy[1].bp_match_at_rank == 30
            assert phy[1].lineage ==  RankLineageInfo(lineage_str="a;c")
            assert phy[2].fraction == approx(0.2)
            assert phy[2].f_weighted_at_rank == approx(0.1)
            assert phy[2].bp_match_at_rank == 20
            assert phy[2].lineage == ()
        if query_name == 'queryB':
            # check superkingdom results
            assert sk[0].fraction == approx(0.3)
            assert sk[0].f_weighted_at_rank == approx(0.3)
            assert sk[0].bp_match_at_rank == 30
            assert sk[1].fraction == approx(0.7)
            assert sk[1].f_weighted_at_rank == approx(0.7)
            assert sk[1].bp_match_at_rank == 70
            assert sk[1].lineage == ()
            # check phylum results
            assert len(phy) == 2
            assert phy[0].fraction == approx(0.3)
            assert phy[0].f_weighted_at_rank == approx(0.3)
            assert phy[0].bp_match_at_rank == 30
            assert phy[0].lineage ==  RankLineageInfo(lineage_str="a;c")
            assert phy[1].fraction == approx(0.7)
            assert phy[1].f_weighted_at_rank == approx(0.7)
            assert phy[1].bp_match_at_rank == 70
            assert phy[1].lineage == ()


def test_QueryTaxResult_build_summarized_result_missing_lineage():
    "build summarized_result with missing lineage"
    taxD = make_mini_taxonomy([("gA", "a;b;c")])
    gather_results = [{}, {"name": 'gB'}]
    q_res = make_QueryTaxResults(gather_info=gather_results, taxD=taxD, single_query=True)
    q_res.build_summarized_result()
    print(q_res.summarized_lineage_results.keys())
    print(q_res.summarized_lineage_results['superkingdom'])

    sk = [SummarizedGatherResult(rank='superkingdom', fraction=0.1, f_weighted_at_rank=0.2, 
                                 lineage=RankLineageInfo(lineage_str="a"), 
                                 bp_match_at_rank=20, query_ani_at_rank=approx(0.928, rel=1e-2)),
          SummarizedGatherResult(rank='superkingdom', fraction=0.9, lineage=(),f_weighted_at_rank=0.8,
                                 bp_match_at_rank=80, query_ani_at_rank=None)]
    assert q_res.summarized_lineage_results['superkingdom'] == sk
    print(q_res.summarized_lineage_results['phylum'])
    phy = [SummarizedGatherResult(rank='phylum', fraction=0.1, f_weighted_at_rank=0.2,
                                  lineage=RankLineageInfo(lineage_str="a;b"), 
                                  bp_match_at_rank=20, query_ani_at_rank=approx(0.928, rel=1e-2)),
           SummarizedGatherResult(rank='phylum', fraction=0.9, lineage=(),f_weighted_at_rank=0.8,
                                  bp_match_at_rank=80, query_ani_at_rank=None)]
    assert q_res.summarized_lineage_results['phylum'] == phy
    print(q_res.summarized_lineage_results['class'])
    cl = [SummarizedGatherResult(rank='class', fraction=0.1, lineage= RankLineageInfo(lineage_str="a;b;c"),
                                  f_weighted_at_rank=0.2, bp_match_at_rank=20, query_ani_at_rank=approx(0.928, rel=1e-2)),
          SummarizedGatherResult(rank='class', fraction=0.9, lineage=(), f_weighted_at_rank=0.8,
                                 bp_match_at_rank=80, query_ani_at_rank=None)]
    assert q_res.summarized_lineage_results['class'] == cl

    assert q_res.total_f_weighted['phylum'] == approx(0.2)
    assert q_res.total_f_classified['class'] == approx(0.1)
    assert q_res.total_bp_classified['superkingdom'] == 20


def test_QueryTaxResult_build_summarized_result_skipped_lineage():
    "build summarized_result with skipped lineage"
    taxD = make_mini_taxonomy([("gA", "a;b;c"), ("gB", "a;b;d")])
    gather_results = [{}, {"name": 'gB'}]
    q_res = make_QueryTaxResults(gather_info=gather_results, taxD=taxD, single_query=True, skip_idents=['gB'])
    q_res.build_summarized_result()
    print(q_res.summarized_lineage_results.keys())
    print(q_res.summarized_lineage_results['superkingdom'])

    sk = [SummarizedGatherResult(rank='superkingdom', fraction=0.1, f_weighted_at_rank=0.2,  
                                 lineage=RankLineageInfo(lineage_str="a"), 
                                 bp_match_at_rank=20, query_ani_at_rank=approx(0.928, rel=1e-2)), 
          SummarizedGatherResult(rank='superkingdom', fraction=0.9, lineage=(),f_weighted_at_rank=0.8,
                                 bp_match_at_rank=80, query_ani_at_rank=None)]
    assert q_res.summarized_lineage_results['superkingdom'] == sk
    print(q_res.summarized_lineage_results['phylum'])
    phy = [SummarizedGatherResult(rank='phylum', fraction=0.1, lineage=RankLineageInfo(lineage_str="a;b"),
                                  f_weighted_at_rank=0.2, bp_match_at_rank=20, query_ani_at_rank=approx(0.928, rel=1e-2)),
           SummarizedGatherResult(rank='phylum', fraction=0.9, lineage=(), f_weighted_at_rank=0.8, bp_match_at_rank=80,
                                  query_ani_at_rank=None)]
    assert q_res.summarized_lineage_results['phylum'] == phy
    print(q_res.summarized_lineage_results['class'])
    cl = [SummarizedGatherResult(rank='class', fraction=0.1,lineage=RankLineageInfo(lineage_str="a;b;c"),
                                  f_weighted_at_rank=0.2, bp_match_at_rank=20, query_ani_at_rank=approx(0.928, rel=1e-2)),
          SummarizedGatherResult(rank='class', fraction=0.9, lineage=(), f_weighted_at_rank=0.8, bp_match_at_rank=80,
                                 query_ani_at_rank=None)]
    assert q_res.summarized_lineage_results['class'] == cl

    assert q_res.total_f_weighted['phylum'] == approx(0.2)
    assert q_res.total_f_classified['class'] == approx(0.1)
    assert q_res.total_bp_classified['superkingdom'] == 20


def test_QueryTaxResult_build_summarized_result_over100percent():
    "summarize up ranks: different values"
    taxD = make_mini_taxonomy([("gA", "a;b;c"), ("gB", "a;b;d")])
    gather_results = [{}, {"name": 'gB','f_unique_to_query': 0.95}]
    q_res = make_QueryTaxResults(gather_info=gather_results, taxD=taxD, single_query=True)
    # now summarize up the ranks
    assert len(q_res.raw_taxresults) == 2
    with pytest.raises(ValueError) as exc:
        q_res.build_summarized_result()
    print(str(exc))
    assert "Summarized fraction is > 100% of the query! This should not be possible" in str(exc)


def test_build_summarized_result_rank_fail_not_available_resummarize():
    "build classification result"
    taxD = make_mini_taxonomy([("gA", "a;b;c"), ("gB", "a;b;d")])
    gather_results = [{}, {"name": 'gB'}]
    q_res = make_QueryTaxResults(gather_info=gather_results, taxD=taxD, single_query=True)
    q_res.summarize_up_ranks('superkingdom')
    with pytest.raises(ValueError) as exc:
        q_res.build_summarized_result(single_rank='order')
    print(str(exc))
    assert "Error: rank 'order' not in summarized rank(s), superkingdom" in str(exc)


def test_build_classification_result_containment_threshold_fail():
    "classification result: improper containment threshold"
    taxD = make_mini_taxonomy([("gA", "a;b;c"), ("gB", "a;b;d")])
    gather_results = [{}, {"name": 'gB'}]
    q_res = make_QueryTaxResults(gather_info=gather_results, taxD=taxD, single_query=True)
    with pytest.raises(ValueError) as exc:
        q_res.build_classification_result(containment_threshold=1.2)
    print(str(exc))
    assert "Containment threshold must be between 0 and 1 (input value: 1.2)." in str(exc)
    with pytest.raises(ValueError) as exc:
        q_res.build_classification_result(containment_threshold=-.1)
    print(str(exc))
    assert "Containment threshold must be between 0 and 1 (input value: -0.1)." in str(exc)



def test_build_classification_result_containment_threshold():
    "basic functionality: build classification result using containment threshold"
    taxD = make_mini_taxonomy([("gA", "a;b;c"), ("gB", "a;b;d")])
    gather_results = [{}, {"name": 'gB'}]
    q_res = make_QueryTaxResults(gather_info=gather_results, taxD=taxD, single_query=True)

    q_res.build_classification_result(containment_threshold=0.1)
    print("classif: ", q_res.classification_result)
    assert q_res.classification_result.status == 'match'
    assert q_res.classification_result.rank == 'class'
    assert q_res.classification_result.fraction == 0.1
    assert q_res.classification_result.lineage == RankLineageInfo(lineage_str="a;b;c")
    assert q_res.classification_result.f_weighted_at_rank == 0.2
    assert q_res.classification_result.bp_match_at_rank == 20
    assert q_res.classification_result.query_ani_at_rank == approx(0.928, rel=1e-2)

    q_res.build_classification_result(containment_threshold=0.2)
    print("classif: ", q_res.classification_result)
    assert q_res.classification_result.status == 'match'
    assert q_res.classification_result.rank == 'phylum'
    assert q_res.classification_result.lineage == RankLineageInfo(lineage_str="a;b")
    assert q_res.classification_result.f_weighted_at_rank == 0.4
    assert q_res.classification_result.fraction == 0.2
    assert q_res.classification_result.bp_match_at_rank == 40
    assert q_res.classification_result.query_ani_at_rank == approx(0.95, rel=1e-2)

    q_res.build_classification_result(containment_threshold=1.0)
    print("classif: ", q_res.classification_result)
    assert q_res.classification_result.status == 'below_threshold'
    assert q_res.classification_result.rank == 'superkingdom'
    assert q_res.classification_result.fraction == 0.2
    assert q_res.classification_result.lineage == RankLineageInfo(lineage_str="a")
    assert q_res.classification_result.f_weighted_at_rank == 0.4
    assert q_res.classification_result.bp_match_at_rank == 40
    assert q_res.classification_result.query_ani_at_rank == approx(0.95, rel=1e-2)


def test_build_classification_result_ani_threshold():
    "basic functionality: build classification result"
    taxD = make_mini_taxonomy([("gA", "a;b;c"), ("gB", "a;b;d")])
    gather_results = [{}, {"name": 'gB'}]
    q_res = make_QueryTaxResults(gather_info=gather_results, taxD=taxD, single_query=True)

    q_res.build_classification_result(ani_threshold=.92)
    print("classif: ", q_res.classification_result)
    assert q_res.classification_result.status == 'match'
    assert q_res.classification_result.rank == 'class'
    assert q_res.classification_result.fraction == 0.1
    assert q_res.classification_result.lineage == RankLineageInfo(lineage_str="a;b;c")
    assert q_res.classification_result.f_weighted_at_rank == 0.2
    assert q_res.classification_result.bp_match_at_rank == 20
    assert q_res.classification_result.query_ani_at_rank == approx(0.928, rel=1e-2)

    q_res.build_classification_result(ani_threshold=0.94) # should classify at phylum
    print("classif: ", q_res.classification_result)
    assert q_res.classification_result.status == 'match'
    assert q_res.classification_result.rank == 'phylum'
    assert q_res.classification_result.fraction == 0.2
    assert q_res.classification_result.lineage == RankLineageInfo(lineage_str="a;b")
    assert q_res.classification_result.f_weighted_at_rank == 0.4
    assert q_res.classification_result.bp_match_at_rank == 40
    assert q_res.classification_result.query_ani_at_rank == approx(0.95, rel=1e-2)

    # superk result, but doesn't meet ANI threshold
    q_res.build_classification_result(ani_threshold=0.96)
    print("classif: ", q_res.classification_result)
    assert q_res.classification_result.status == 'below_threshold'
    assert q_res.classification_result.rank == 'superkingdom'
    assert q_res.classification_result.fraction == 0.2
    assert q_res.classification_result.lineage == RankLineageInfo(lineage_str="a")
    assert q_res.classification_result.f_weighted_at_rank == 0.4
    assert q_res.classification_result.bp_match_at_rank == 40
    assert q_res.classification_result.query_ani_at_rank == approx(0.95, rel=1e-2)


def test_build_classification_result_ani_threshold_fail():
    "classification result: improper ANI threshold"
    taxD = make_mini_taxonomy([("gA", "a;b;c"), ("gB", "a;b;d")])
    gather_results = [{}, {"name": 'gB'}]
    q_res = make_QueryTaxResults(gather_info=gather_results, taxD=taxD, single_query=True)
    with pytest.raises(ValueError) as exc:
        q_res.build_classification_result(ani_threshold=1.2)
    print(str(exc))
    assert "ANI threshold must be between 0 and 1 (input value: 1.2)." in str(exc)
    with pytest.raises(ValueError) as exc:
        q_res.build_classification_result(ani_threshold=-.1)
    print(str(exc))
    assert "ANI threshold must be between 0 and 1 (input value: -0.1)." in str(exc)


def test_build_classification_result_rank_fail_not_filled():
    "classification result: rank not available (wasn't filled in tax lineage matches)"
    taxD = make_mini_taxonomy([("gA", "a;b;c"), ("gB", "a;b;d")])
    gather_results = [{}, {"name": 'gB'}]
    q_res = make_QueryTaxResults(gather_info=gather_results, taxD=taxD, single_query=True)
    with pytest.raises(ValueError) as exc:
        q_res.build_classification_result(rank='order')
    print(str(exc))
    assert "Error: rank 'order' was not available for any matching lineages." in str(exc)


def test_build_classification_result_rank_fail_not_available_resummarize():
    "classification result: rank not available (wasn't summarized)"
    taxD = make_mini_taxonomy([("gA", "a;b;c"), ("gB", "a;b;d")])
    gather_results = [{}, {"name": 'gB'}]
    q_res = make_QueryTaxResults(gather_info=gather_results, taxD=taxD, single_query=True)
    q_res.summarize_up_ranks('superkingdom')
    with pytest.raises(ValueError) as exc:
        q_res.build_classification_result(rank='order')
    print(str(exc))
    assert "Error: rank 'order' not in summarized rank(s), superkingdom" in str(exc)


def test_build_classification_result_rank_fail_not_available():
    "classification result: rank not available"
    taxD = make_mini_taxonomy([("gA", "a;b;c"), ("gB", "a;b;d")])
    gather_results = [{}, {"name": 'gB'}]
    q_res = make_QueryTaxResults(gather_info=gather_results, taxD=taxD, single_query=True)
    with pytest.raises(ValueError) as exc:
        q_res.build_classification_result(rank='NotARank')
    print(str(exc))
    assert "Error: rank 'NotARank' not in available ranks (strain, species, genus, family, order, class, phylum, superkingdom)" in str(exc)


def test_build_classification_result_rank_containment_threshold():
    "classification result - rank and containment threshold (default)"
    taxD = make_mini_taxonomy([("gA", "a;b;c"), ("gB", "a;b;d")])
    gather_results = [{}, {"name": 'gB'}]
    q_res = make_QueryTaxResults(gather_info=gather_results, taxD=taxD, single_query=True)

    q_res.build_classification_result(rank='class')
    print("classif: ", q_res.classification_result)
    assert q_res.classification_result.status == 'match'
    assert q_res.classification_result.rank == 'class'
    assert q_res.classification_result.fraction == 0.1
    assert q_res.classification_result.lineage == RankLineageInfo(lineage_str="a;b;c")
    assert q_res.classification_result.f_weighted_at_rank == 0.2
    assert q_res.classification_result.bp_match_at_rank == 20
    assert q_res.classification_result.query_ani_at_rank == approx(0.928, rel=1e-2)

    q_res.build_classification_result(rank='class', containment_threshold=0.4)
    assert q_res.classification_result.status == 'below_threshold'
    assert q_res.classification_result.rank == 'class'
    assert q_res.classification_result.fraction == 0.1
    assert q_res.classification_result.lineage == RankLineageInfo(lineage_str="a;b;c")
    assert q_res.classification_result.f_weighted_at_rank == 0.2
    assert q_res.classification_result.bp_match_at_rank == 20
    assert q_res.classification_result.query_ani_at_rank == approx(0.928, rel=1e-2)


def test_build_classification_result_rank_ani_threshold():
    "classification result with rank and ANI threshold"
    taxD = make_mini_taxonomy([("gA", "a;b;c"), ("gB", "a;b;d")])
    gather_results = [{}, {"name": 'gB'}]
    q_res = make_QueryTaxResults(gather_info=gather_results, taxD=taxD, single_query=True)

    q_res.build_classification_result(rank='class', ani_threshold=0.92)
    assert q_res.classification_result.status == 'match'
    assert q_res.classification_result.rank == 'class'
    assert q_res.classification_result.fraction == 0.1
    assert q_res.classification_result.lineage == RankLineageInfo(lineage_str="a;b;c")
    assert q_res.classification_result.f_weighted_at_rank == 0.2
    assert q_res.classification_result.bp_match_at_rank == 20
    assert q_res.classification_result.query_ani_at_rank == approx(0.928, rel=1e-2)

    q_res.build_classification_result(rank='class', ani_threshold=0.95)
    assert q_res.classification_result.status == 'below_threshold'
    assert q_res.classification_result.rank == 'class'
    assert q_res.classification_result.fraction == 0.1
    assert q_res.classification_result.lineage == RankLineageInfo(lineage_str="a;b;c")
    assert q_res.classification_result.f_weighted_at_rank == 0.2
    assert q_res.classification_result.bp_match_at_rank == 20
    assert q_res.classification_result.query_ani_at_rank == approx(0.928, rel=1e-2)


def test_krona_classified():
    "basic functionality: build classification result using containment threshold"
    taxD = make_mini_taxonomy([("gA", "a;b;c"), ("gB", "a;b;d")])
    gather_results = [{}, {"name": 'gB'}]
    q_res = make_QueryTaxResults(gather_info=gather_results, taxD=taxD, single_query=True)
    q_res.build_classification_result()
    assert q_res.krona_classified == None
    q_res.build_classification_result(rank='phylum')#, force_resummarize=True)
    print(q_res.krona_classified)
    assert q_res.krona_classified == (0.4, 'a', 'b')
    assert q_res.krona_unclassified == (0.6, 'unclassified', 'unclassified')
    q_res.build_classification_result(rank='superkingdom')
    print(q_res.krona_classified)
    assert q_res.krona_classified == (0.4, 'a')
    assert q_res.krona_unclassified == (0.6, 'unclassified')
    # make sure this goes back to None if we reclassify without rank
    q_res.build_classification_result()
    assert q_res.krona_classified == None
    assert q_res.krona_unclassified == None
    assert q_res.krona_header == []


def test_make_krona_header_basic():
    taxD = make_mini_taxonomy([("gA", "a;b;c"), ("gB", "a;b;d")])
    gather_results = [{}, {"name": 'gB'}]
    phy_header = ["fraction", "superkingdom", "phylum"]
    q_res = make_QueryTaxResults(gather_info=gather_results, taxD=taxD, single_query=True)
    q_res.build_classification_result(rank='phylum')
    print(q_res.krona_classified)
    print(q_res.krona_header)
    assert q_res.krona_header == phy_header
    hd = q_res.make_krona_header('phylum')
    print("header: ", hd)
    assert hd == phy_header


def test_make_krona_header_basic_1():
    taxD = make_mini_taxonomy([("gA", "a;b;c"), ("gB", "a;b;d")])
    gather_results = [{}, {"name": 'gB'}]
    class_header = ["fraction", "superkingdom", "phylum", "class"]
    q_res = make_QueryTaxResults(gather_info=gather_results, taxD=taxD, single_query=True)
    q_res.build_classification_result(rank='class')
    assert q_res.krona_header == class_header
    hd = q_res.make_krona_header(min_rank='class')
    print("header: ", hd)
    assert hd == class_header


def test_make_krona_header_fail():
    taxD = make_mini_taxonomy([("gA", "a;b;c"), ("gB", "a;b;d")])
    gather_results = [{}, {"name": 'gB'}]
    q_res = make_QueryTaxResults(gather_info=gather_results, taxD=taxD, single_query=True, summarize=True)
    with pytest.raises(ValueError) as exc:
        q_res.make_krona_header("order")
    assert "Rank 'order' not present in summarized ranks." in str(exc.value)
    with pytest.raises(ValueError) as exc:
        q_res.make_krona_header("NotARank")
    assert "Rank 'NotARank' not present in summarized ranks." in str(exc.value)


def test_make_human_summary():
    taxD = make_mini_taxonomy([("gA", "a;b;c"), ("gB", "a;b;d")])
    gather_results = [{}, {"name": 'gB'}]
    q_res = make_QueryTaxResults(gather_info=gather_results, taxD=taxD, single_query=True, summarize=True)
    hs = q_res.make_human_summary(display_rank = "superkingdom")
    print(hs)
    assert hs == [{'rank': 'superkingdom', 'fraction': '0.800', 'lineage': 'unclassified',
                   'f_weighted_at_rank': '60.0%', 'bp_match_at_rank': "60", 'query_ani_at_rank': '-    ',
                   'query_name': 'q1', 'query_md5': 'md5', 'query_filename': 'query_fn',
                   'total_weighted_hashes': "0"},
                  {'rank': 'superkingdom', 'fraction': '0.200', 'lineage': "a",
                  'f_weighted_at_rank': '40.0%', 'bp_match_at_rank': "40", 'query_ani_at_rank': '94.9%',
                  'query_name': 'q1', 'query_md5': 'md5', 'query_filename': 'query_fn', 'total_weighted_hashes': "0"}]


def test_make_human_summary_2():
    taxD = make_mini_taxonomy([("gA", "a;b;c"), ("gB", "a;b;d")])
    gather_results = [{}, {"name": 'gB'}]
    q_res = make_QueryTaxResults(gather_info=gather_results, taxD=taxD, single_query=True, summarize=True)
    hs = q_res.make_human_summary(display_rank = "phylum")
    print(hs)
    assert hs == [{'rank': 'phylum', 'fraction': '0.800', 'lineage': 'unclassified',
                   'f_weighted_at_rank': '60.0%', 'bp_match_at_rank': "60", 'query_ani_at_rank': '-    ',
                   'query_name': 'q1', 'query_md5': 'md5', 'query_filename': 'query_fn',
                   'total_weighted_hashes': "0"},
                  {'rank': 'phylum', 'fraction': '0.200', 'lineage': 'a;b',
                  'f_weighted_at_rank': '40.0%', 'bp_match_at_rank': "40", 'query_ani_at_rank': '94.9%',
                  'query_name': 'q1', 'query_md5': 'md5', 'query_filename': 'query_fn', 'total_weighted_hashes': "0"}]


def test_make_human_summary_classification():
    taxD = make_mini_taxonomy([("gA", "a;b;c"), ("gB", "a;b;d")])
    gather_results = [{}, {"name": 'gB'}]
    q_res = make_QueryTaxResults(gather_info=gather_results, taxD=taxD, single_query=True, classify=True, classify_rank="superkingdom")
    hs = q_res.make_human_summary(display_rank = "superkingdom", classification=True)
    print(hs)
    assert hs == [{'rank': 'superkingdom', 'fraction': '0.200', 'lineage': 'a',
                  'f_weighted_at_rank': '40.0%', 'bp_match_at_rank': "40",
                  'query_ani_at_rank': '94.9%', 'status': 'match', 'query_name': 'q1',
                  'query_md5': 'md5', 'query_filename': 'query_fn', 'total_weighted_hashes': "0"}]


def test_make_human_summary_classification_2():
    taxD = make_mini_taxonomy([("gA", "a;b;c"), ("gB", "a;b;d")])
    gather_results = [{}, {"name": 'gB'}]
    q_res = make_QueryTaxResults(gather_info=gather_results, taxD=taxD, single_query=True, classify=True, classify_rank="phylum")
    hs = q_res.make_human_summary(display_rank = "phylum", classification=True)
    print(hs)
    assert hs == [{'rank': 'phylum', 'fraction': '0.200', 'lineage': 'a;b',
                   'f_weighted_at_rank': '40.0%', 'bp_match_at_rank': "40",
                   'query_ani_at_rank': '94.9%', 'status': 'match',
                   'query_name': 'q1', 'query_md5': 'md5',
                   'query_filename': 'query_fn', 'total_weighted_hashes': "0"}]


def test_make_full_summary():
    taxD = make_mini_taxonomy([("gA", "a;b;c"), ("gB", "a;b;d")])
    gather_results = [{}, {"name": 'gB'}]
    q_res = make_QueryTaxResults(gather_info=gather_results, taxD=taxD, single_query=True, summarize=True)
    header, fs = q_res.make_full_summary()
    assert header == ['query_name', 'rank', 'fraction', 'lineage', 'query_md5', 'query_filename', 
                   'f_weighted_at_rank', 'bp_match_at_rank', 'query_ani_at_rank', 'total_weighted_hashes']
    print(fs)
    assert fs == [{'rank': 'superkingdom', 'fraction': '0.8', 'lineage': 'unclassified', 'f_weighted_at_rank':
                   '0.6', 'bp_match_at_rank': '60', 'query_ani_at_rank': None,
                   'query_name': 'q1', 'query_md5': 'md5', 'query_filename': 'query_fn',
                   'total_weighted_hashes': '0'},
                   {'rank': 'superkingdom', 'fraction': '0.2', 'lineage': 'a', 'f_weighted_at_rank': '0.4',
                   'bp_match_at_rank': '40', 'query_ani_at_rank': approx(0.949,rel=1e-3), 'query_name': 'q1',
                   'query_md5': 'md5', 'query_filename': 'query_fn', 'total_weighted_hashes': '0'},
                   {'rank': 'phylum', 'fraction': '0.8', 'lineage': 'unclassified', 'f_weighted_at_rank': '0.6',
                   'bp_match_at_rank': '60', 'query_ani_at_rank': None, 'query_name': 'q1', 'query_md5': 'md5',
                   'query_filename': 'query_fn', 'total_weighted_hashes': '0'},
                   {'rank': 'phylum', 'fraction': '0.2', 'lineage': 'a;b', 'f_weighted_at_rank': '0.4',
                   'bp_match_at_rank': '40', 'query_ani_at_rank': approx(0.949,rel=1e-3), 'query_name': 'q1',
                   'query_md5': 'md5', 'query_filename': 'query_fn', 'total_weighted_hashes': '0'},
                   {'rank': 'class', 'fraction': '0.8', 'lineage': 'unclassified', 'f_weighted_at_rank': '0.6',
                   'bp_match_at_rank': '60', 'query_ani_at_rank': None, 'query_name': 'q1', 'query_md5': 'md5',
                   'query_filename': 'query_fn', 'total_weighted_hashes': '0'},
                   {'rank': 'class', 'fraction': '0.1', 'lineage': 'a;b;c', 'f_weighted_at_rank': '0.2',
                   'bp_match_at_rank': '20', 'query_ani_at_rank': approx(0.928, rel=1e-3),
                   'query_name': 'q1', 'query_md5': 'md5', 'query_filename': 'query_fn', 'total_weighted_hashes': '0'},
                   {'rank': 'class', 'fraction': '0.1', 'lineage': 'a;b;d','f_weighted_at_rank': '0.2',
                   'bp_match_at_rank': '20', 'query_ani_at_rank': approx(0.928, rel=1e-3), 'query_name': 'q1',
                   'query_md5': 'md5', 'query_filename': 'query_fn', 'total_weighted_hashes': '0'}]
    
    header, fs = q_res.make_full_summary(limit_float=True)
    assert header == ['query_name', 'rank', 'fraction', 'lineage', 'query_md5', 'query_filename', 
                   'f_weighted_at_rank', 'bp_match_at_rank', 'query_ani_at_rank', 'total_weighted_hashes']
    print(fs)
    assert fs == [{'rank': 'superkingdom', 'fraction': '0.800', 'lineage': 'unclassified', 'f_weighted_at_rank':
                   '0.600', 'bp_match_at_rank': '60', 'query_ani_at_rank': None,
                   'query_name': 'q1', 'query_md5': 'md5', 'query_filename': 'query_fn',
                   'total_weighted_hashes': '0'},
                   {'rank': 'superkingdom', 'fraction': '0.200', 'lineage': 'a', 'f_weighted_at_rank': '0.400',
                   'bp_match_at_rank': '40', 'query_ani_at_rank': "0.949", 'query_name': 'q1',
                   'query_md5': 'md5', 'query_filename': 'query_fn', 'total_weighted_hashes': '0'},
                   {'rank': 'phylum', 'fraction': '0.800', 'lineage': 'unclassified', 'f_weighted_at_rank': '0.600',
                   'bp_match_at_rank': '60', 'query_ani_at_rank': None, 'query_name': 'q1', 'query_md5': 'md5',
                   'query_filename': 'query_fn', 'total_weighted_hashes': '0'},
                   {'rank': 'phylum', 'fraction': '0.200', 'lineage': 'a;b', 'f_weighted_at_rank': '0.400',
                   'bp_match_at_rank': '40', 'query_ani_at_rank': "0.949", 'query_name': 'q1',
                   'query_md5': 'md5', 'query_filename': 'query_fn', 'total_weighted_hashes': '0'},
                   {'rank': 'class', 'fraction': '0.800', 'lineage': 'unclassified', 'f_weighted_at_rank': '0.600',
                   'bp_match_at_rank': '60', 'query_ani_at_rank': None, 'query_name': 'q1', 'query_md5': 'md5',
                   'query_filename': 'query_fn', 'total_weighted_hashes': '0'},
                   {'rank': 'class', 'fraction': '0.100', 'lineage': 'a;b;c', 'f_weighted_at_rank': '0.200',
                   'bp_match_at_rank': '20', 'query_ani_at_rank': "0.928",
                   'query_name': 'q1', 'query_md5': 'md5', 'query_filename': 'query_fn', 'total_weighted_hashes': '0'},
                   {'rank': 'class', 'fraction': '0.100', 'lineage': 'a;b;d','f_weighted_at_rank': '0.200',
                   'bp_match_at_rank': '20', 'query_ani_at_rank': "0.928", 'query_name': 'q1',
                   'query_md5': 'md5', 'query_filename': 'query_fn', 'total_weighted_hashes': '0'}]


def test_make_full_summary_summarization_fail():
    taxD = make_mini_taxonomy([("gA", "a;b;c"), ("gB", "a;b;d")])
    gather_results = [{}, {"name": 'gB'}]
    q_res = make_QueryTaxResults(gather_info=gather_results, taxD=taxD, single_query=True, summarize=False)
    with pytest.raises(ValueError) as exc:
        q_res.make_full_summary()
    print(str(exc))
    assert 'not summarized yet' in str(exc)


def test_make_full_summary_classification():
    taxD = make_mini_taxonomy([("gA", "a;b;c"), ("gB", "a;b;d")])
    gather_results = [{}, {"name": 'gB'}]
    q_res = make_QueryTaxResults(gather_info=gather_results, taxD=taxD, single_query=True, classify=True)
    header, fs = q_res.make_full_summary(classification=True)
    assert header == ["query_name", "status", "rank", "fraction", "lineage",
                     "query_md5", "query_filename", "f_weighted_at_rank",
                     "bp_match_at_rank", "query_ani_at_rank"]
    print(fs)
    assert fs == [{'rank': 'class', 'fraction': '0.1', 'lineage': 'a;b;c', 'f_weighted_at_rank': '0.2', 
                   'bp_match_at_rank': '20', 'query_ani_at_rank': approx(0.928, rel=1e-3),
                   'status': 'match', 'query_name': 'q1', 'query_md5': 'md5', 'query_filename': 'query_fn',
                   'total_weighted_hashes': '0'}]

 
def test_make_full_summary_classification_limit_float():
    taxD = make_mini_taxonomy([("gA", "a;b;c"), ("gB", "a;b;d")])
    gather_results = [{}, {"name": 'gB'}]
    q_res = make_QueryTaxResults(gather_info=gather_results, taxD=taxD, single_query=True, classify=True)
    header, fs = q_res.make_full_summary(classification=True, limit_float=True)
    assert header == ["query_name", "status", "rank", "fraction", "lineage",
                     "query_md5", "query_filename", "f_weighted_at_rank",
                     "bp_match_at_rank", "query_ani_at_rank"]
    print(fs)
    assert fs == [{'rank': 'class', 'fraction': '0.100', 'lineage': 'a;b;c', 'f_weighted_at_rank': '0.200', 
                   'bp_match_at_rank': '20', 'query_ani_at_rank': "0.928",
                   'status': 'match', 'query_name': 'q1', 'query_md5': 'md5', 'query_filename': 'query_fn',
                   'total_weighted_hashes': '0'}]


def test_make_full_summary_classification_fail():
    taxD = make_mini_taxonomy([("gA", "a;b;c"), ("gB", "a;b;d")])
    gather_results = [{}, {"name": 'gB'}]
    q_res = make_QueryTaxResults(gather_info=gather_results, taxD=taxD, single_query=True, summarize=True)
    with pytest.raises(ValueError) as exc:
        q_res.make_full_summary(classification=True)
    print(str(exc))
    assert 'not classified yet' in str(exc)


def test_make_kreport_results():
    taxD = make_mini_taxonomy([("gA", "a;b;c"), ("gB", "a;b;c;d;e;f;g")])
    #need to go down to species to check that `num_bp_assigned` is happening correctly
    gather_results = [{"total_weighted_hashes":100}, {"name": 'gB', "total_weighted_hashes":100}]
    q_res = make_QueryTaxResults(gather_info=gather_results, taxD=taxD, single_query=True, summarize=True)
    krepD = q_res.make_kreport_results()
    print(krepD)
    assert krepD == [{'num_bp_assigned': '0', 'percent_containment': '40.00', 'num_bp_contained': '40',
                    'rank_code': 'D', 'sci_name': 'a', 'ncbi_taxid': None},
                    {'num_bp_assigned': '60', 'percent_containment': '60.00', 'num_bp_contained': '60',
                    'sci_name': 'unclassified', 'rank_code': 'U'},
                    {'num_bp_assigned': '0', 'percent_containment': '40.00', 'num_bp_contained': '40',
                    'rank_code': 'P', 'sci_name': 'b', 'ncbi_taxid': None},
                    {'num_bp_assigned': '0', 'percent_containment': '40.00', 'num_bp_contained': '40',
                    'rank_code': 'C', 'sci_name': 'c', 'ncbi_taxid': None},
                    {'num_bp_assigned': '0', 'percent_containment': '20.00', 'num_bp_contained': '20',
                    'rank_code': 'O', 'sci_name': 'd', 'ncbi_taxid': None},
                    {'num_bp_assigned': '0', 'percent_containment': '20.00', 'num_bp_contained': '20',
                    'rank_code': 'F', 'sci_name': 'e', 'ncbi_taxid': None},
                    {'num_bp_assigned': '0', 'percent_containment': '20.00', 'num_bp_contained': '20',
                    'rank_code': 'G', 'sci_name': 'f', 'ncbi_taxid': None},
                    {'num_bp_assigned': '20', 'percent_containment': '20.00', 'num_bp_contained': '20',
                    'rank_code': 'S', 'sci_name': 'g', 'ncbi_taxid': None}]


def test_make_kreport_results_fail():
    taxD = make_mini_taxonomy([("gA", "a;b;c"), ("gB", "a;b;d")])
    gather_results = [{}, {"name": 'gB'}]
    q_res = make_QueryTaxResults(gather_info=gather_results, taxD=taxD, single_query=True, summarize=False)
    with pytest.raises(ValueError) as exc:
        q_res.make_kreport_results()
    print(str(exc))
    assert 'not summarized yet' in str(exc)


def test_make_kreport_results_fail_pre_v450():
    taxD = make_mini_taxonomy([("gA", "a;b;c"), ("gB", "a;b;d")])
    gather_results = [{}, {"name": 'gB'}]
    q_res = make_QueryTaxResults(gather_info=gather_results, taxD=taxD, single_query=True, summarize=True)
    with pytest.raises(ValueError) as exc:
        q_res.make_kreport_results()
    print(str(exc))
    assert "cannot produce 'kreport' format from gather results before sourmash v4.5.0" in str(exc)


def test_make_kreport_results_fail_pre_v450():
    taxD = make_mini_taxonomy([("gA", "a;b;c"), ("gB", "a;b;d")])
    gather_results = [{}, {"name": 'gB'}]
    q_res = make_QueryTaxResults(gather_info=gather_results, taxD=taxD, single_query=True, summarize=True)
    with pytest.raises(ValueError) as exc:
        q_res.make_kreport_results()
    print(str(exc))
    assert "cannot produce 'kreport' format from gather results before sourmash v4.5.0" in str(exc)
=======
                                             LineagePair(rank='family', name='f__f', taxid=None))
>>>>>>> f2fabef3
<|MERGE_RESOLUTION|>--- conflicted
+++ resolved
@@ -26,10 +26,6 @@
 
 # import lca utils as needed for now
 from sourmash.lca import lca_utils
-<<<<<<< HEAD
-=======
-from sourmash.tax.tax_utils import LineagePair, BaseLineageInfo, RankLineageInfo
->>>>>>> f2fabef3
 
 # utility functions for testing
 def make_mini_gather_results(g_infolist, include_ksize_and_scaled=False):
@@ -1552,7 +1548,6 @@
 def test_LineagePair():
     lin = LineagePair(rank="rank1", name='name1')
     print(lin)
-<<<<<<< HEAD
     assert lin.rank=="rank1"
     assert lin.name =="name1"
     assert lin.taxid==None
@@ -1564,13 +1559,6 @@
     assert lin.name =="name1"
     assert lin.taxid==1
     print(lin)
-=======
-
-
-def test_LineagePair_1():
-    lin1 = LineagePair(rank="rank1", name='name1', taxid=1)
-    print(lin1)
->>>>>>> f2fabef3
 
 
 def test_BaseLineageInfo_init_empty():
@@ -1581,13 +1569,8 @@
     assert taxinf.zip_lineage()== ['', '', ''] # this is a bit odd, but it's what preserves empty ranks...
     print(taxinf.filled_lineage)
     assert taxinf.filled_lineage == ()
-<<<<<<< HEAD
-    assert taxinf.lowest_lineage_name == ""
-    assert taxinf.lowest_lineage_taxid == ""
-=======
     assert taxinf.lowest_lineage_name == None
     assert taxinf.lowest_lineage_taxid == None
->>>>>>> f2fabef3
     assert taxinf.filled_ranks == ()
     assert taxinf.lowest_rank == None
     assert taxinf.display_lineage() == ""
@@ -1630,11 +1613,7 @@
 
 def test_BaseLineageInfo_init_lca_lineage_tups():
     ranks=["A", "B", "C"]
-<<<<<<< HEAD
-    lin_tups = (lca_utils.LineagePair(rank="A", name='a'), lca_utils.LineagePair(rank="C", name='b'))
-=======
     lin_tups = (LineagePair(rank="A", name='a'), LineagePair(rank="C", name='b'))
->>>>>>> f2fabef3
     taxinf = BaseLineageInfo(lineage=lin_tups, ranks=ranks)
     print(taxinf.lineage)
     print(taxinf.lineage_str)
@@ -1643,11 +1622,7 @@
 
 def test_BaseLineageInfo_init_lineage_dict_fail():
     ranks=["A", "B", "C"]
-<<<<<<< HEAD
-    lin_tups = (lca_utils.LineagePair(rank="A", name='a'), lca_utils.LineagePair(rank="C", name='b'))
-=======
     lin_tups = (LineagePair(rank="A", name='a'), LineagePair(rank="C", name='b'))
->>>>>>> f2fabef3
     with pytest.raises(ValueError) as exc:
         taxinf = BaseLineageInfo(ranks=ranks, lineage_dict=lin_tups)
     print(str(exc))
@@ -2035,7 +2010,6 @@
                                              LineagePair(rank='phylum', name='p__b', taxid=None),
                                              LineagePair(rank='class', name='c__c', taxid=None),
                                              LineagePair(rank='order', name='o__d', taxid=None),
-<<<<<<< HEAD
                                              LineagePair(rank='family', name='f__f', taxid=None))
 
 
@@ -3073,7 +3047,4 @@
     with pytest.raises(ValueError) as exc:
         q_res.make_kreport_results()
     print(str(exc))
-    assert "cannot produce 'kreport' format from gather results before sourmash v4.5.0" in str(exc)
-=======
-                                             LineagePair(rank='family', name='f__f', taxid=None))
->>>>>>> f2fabef3
+    assert "cannot produce 'kreport' format from gather results before sourmash v4.5.0" in str(exc)