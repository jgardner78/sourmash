--- conflicted
+++ resolved
@@ -6,11 +6,6 @@
 import sys
 import random
 import screed
-<<<<<<< HEAD
-import time
-import itertools
-=======
->>>>>>> 9083d20a
 
 from . import sourmash_args
 from .signature import SourmashSignature
@@ -157,24 +152,12 @@
     # we don't want to open any outputs.
     first_file_for_output = True
 
-<<<<<<< HEAD
-    # open an output file each time?
-    open_each_time = True
-
     # if args.output is set, we are aggregating all output to a single file.
     # do not open a new output file for each input.
     open_output_each_time = True
     if args.output:
         open_output_each_time = False
 
-=======
-    # if args.output is set, we are aggregating all output to a single file.
-    # do not open a new output file for each input.
-    open_output_each_time = True
-    if args.output:
-        open_output_each_time = False
-
->>>>>>> 9083d20a
     for filename in args.filenames:
         if open_output_each_time:
             # for each input file, construct output filename
@@ -212,10 +195,6 @@
 
             # make a new signature for each sequence?
             if args.singleton:
-<<<<<<< HEAD
-                siglist = []
-=======
->>>>>>> 9083d20a
                 for n, record in enumerate(screed_iter):
                     sigs = signatures_factory()
                     add_seq(sigs, record.sequence,
@@ -254,10 +233,7 @@
         # if not args.output, close output for every input filename.
         if open_output_each_time:
             save_sigs.close()
-<<<<<<< HEAD
-=======
             notify(f"saved {len(save_sigs)} signature(s) to '{save_sigs.location}'. Note: signature license is CC0.'")
->>>>>>> 9083d20a
             save_sigs = None
 
 
@@ -265,10 +241,7 @@
     # and we need to close here.
     if args.output and save_sigs is not None:
         save_sigs.close()
-<<<<<<< HEAD
-=======
         notify(f"saved {len(save_sigs)} signature(s) to '{save_sigs.location}'. Note: signature license is CC0.'")
->>>>>>> 9083d20a
 
 
 def _compute_merged(args, signatures_factory):
@@ -358,26 +331,6 @@
                 save_sig.add(ss)
 
 
-def save_sigs_to_location(siglist, save_sig):
-    import sourmash
-
-    for ss in siglist:
-        try:
-            save_sig.add(ss)
-        except sourmash.exceptions.Panic:
-            # this deals with a disconnect between the way Rust
-            # and Python handle signatures; Python expects one
-            # minhash (and hence one md5sum) per signature, while
-            # Rust supports multiple. For now, go through serializing
-            # and deserializing the signature! See issue #1167 for more.
-            json_str = sourmash.save_signatures([ss])
-            for ss in sourmash.load_signatures(json_str):
-                save_sig.add(ss)
-
-    #notify('saved signature(s) to {}. Note: signature license is CC0.',
-    #       sigfile_name)
-
-
 class ComputeParameters(RustObject):
     __dealloc_func__ = lib.computeparams_free
 
