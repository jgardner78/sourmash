--- conflicted
+++ resolved
@@ -242,7 +242,6 @@
 
     def best_containment(self, query, threshold_bp=None, **kwargs):
         """Return the match with the best Jaccard containment in the Index.
-<<<<<<< HEAD
 
         Returns an IndexSearchResult namedtuple or None.
         """
@@ -251,16 +250,6 @@
         results = sorted(results,
                          key=lambda x: (-x.score, x.signature.md5sum()))
 
-=======
-
-        Returns an IndexSearchResult namedtuple or None.
-        """
-
-        results = self.prefetch(query, threshold_bp, best_only=True, **kwargs)
-        results = sorted(results,
-                         key=lambda x: (-x.score, x.signature.md5sum()))
-
->>>>>>> 401ba487
         try:
             return next(iter(results))
         except StopIteration:
@@ -271,11 +260,7 @@
 
         This is implemented for situations where we don't want to use
         'prefetch' functionality. It is a light wrapper around the
-<<<<<<< HEAD
-        'best_containment(...)'.
-=======
         'best_containment(...)' method.
->>>>>>> 401ba487
         """
         from sourmash import SourmashSignature
 
@@ -315,11 +300,7 @@
         prefetch_query.minhash = prefetch_query.minhash.flatten()
 
         # find all matches and construct a CounterGather object.
-<<<<<<< HEAD
         counter = CounterGather(prefetch_query, threshold_bp=threshold_bp)
-=======
-        counter = CounterGather(prefetch_query)
->>>>>>> 401ba487
         for result in self.prefetch(prefetch_query, threshold_bp, **kwargs):
             counter.add(result.signature, location=result.location)
 
@@ -702,17 +683,10 @@
     """This is an ancillary class that is used to implement "fast
     gather", post-prefetch. It tracks and summarize matches for
     efficient min-set-cov/'gather'.
-<<<<<<< HEAD
 
     The class constructor takes a query MinHash that must be scaled, and
     then takes signatures that have overlaps with the query (via 'add').
 
-=======
-
-    The class constructor takes a query MinHash that must be scaled, and
-    then takes signatures that have overlaps with the query (via 'add').
-
->>>>>>> 401ba487
     After all overlapping signatures have been loaded, the 'peek'
     method is then used at each stage of the 'gather' procedure to
     find the best match, and the 'consume' method is used to remove
@@ -721,11 +695,6 @@
     This particular implementation maintains a collections.Counter that
     is used to quickly find the best match when 'peek' is called, but
     other implementations are possible ;).
-<<<<<<< HEAD
-    """
-    def __init__(self, query, *, threshold_bp=0):
-        "Constructor - takes a query FracMinHash."
-=======
 
     Note that redundant matches (SourmashSignature objects) with
     duplicate md5s are collapsed inside the class, because we use the
@@ -733,7 +702,6 @@
     """
     def __init__(self, query):
         "Constructor - takes a query SourmashSignature."
->>>>>>> 401ba487
         query_mh = query.minhash
         if not query_mh.scaled:
             raise ValueError('gather requires scaled signatures')
@@ -752,12 +720,9 @@
         # fence to make sure we do add matches once query has started.
         self.query_started = 0
 
-<<<<<<< HEAD
         # save threshold_bp
         self.threshold_bp = threshold_bp
 
-=======
->>>>>>> 401ba487
     def add(self, ss, *, location=None, require_overlap=True):
         "Add this signature in as a potential match."
         if self.query_started:
@@ -850,15 +815,11 @@
         return (IndexSearchResult(cont, match, location), intersect_mh)
 
     def consume(self, intersect_mh):
-<<<<<<< HEAD
         """Remove the given hashes from this counter.
 
         This maintains the information necessary for counter.most_common()
         to work.
         """
-=======
-        "Maintain the internal counter by removing the given hashes."
->>>>>>> 401ba487
         self.query_started = 1
 
         if not intersect_mh:
