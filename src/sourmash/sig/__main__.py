"""
Command-line entry point for 'python -m sourmash.sig'
"""
import sys
import csv
import json
import os
from collections import defaultdict

import sourmash
from sourmash.sourmash_args import FileOutput

from sourmash.logging import set_quiet, error, notify, print_results, debug
from sourmash import sourmash_args
from sourmash.minhash import _get_max_hash_for_scaled
from .picklist import SignaturePicklist

usage='''
sourmash signature <command> [<args>] - manipulate/work with signature files.

** Commands can be:

cat <signature> [<signature> ... ]        - concatenate all signatures
describe <signature> [<signature> ... ]   - show details of signature
downsample <signature> [<signature> ... ] - downsample one or more signatures
extract <signature> [<signature> ... ]    - extract one or more signatures
filter <signature> [<signature> ... ]     - filter k-mers on abundance
flatten <signature> [<signature> ... ]    - remove abundances
intersect <signature> [<signature> ...]   - intersect one or more signatures
merge <signature> [<signature> ...]       - merge one or more signatures
rename <signature> <name>                 - rename signature
split <signatures> [<signature> ...]      - split signatures into single files
subtract <signature> <other_sig> [...]    - subtract one or more signatures
import [ ... ]                            - import a mash or other signature
export <signature>                        - export a signature, e.g. to mash
overlap <signature1> <signature2>         - see detailed comparison of sigs

** Use '-h' to get subcommand-specific help, e.g.

sourmash signature merge -h
'''


def _check_abundance_compatibility(sig1, sig2):
    if sig1.minhash.track_abundance != sig2.minhash.track_abundance:
        raise ValueError("incompatible signatures: track_abundance is {} in first sig, {} in second".format(sig1.minhash.track_abundance, sig2.minhash.track_abundance))


def _set_num_scaled(mh, num, scaled):
    "set num and scaled values on a MinHash object"
    mh_params = list(mh.__getstate__())
    # Number of hashes is 0th parameter
    mh_params[0] = num
    # Scale is 8th parameter
    mh_params[8] = _get_max_hash_for_scaled(scaled)
    mh.__setstate__(mh_params)
    assert mh.num == num
    assert mh.scaled == scaled


##### actual command line functions


def cat(args):
    """
    concatenate all signatures into one file.
    """
    set_quiet(args.quiet)

    encountered_md5sums = defaultdict(int)   # used by --unique
    progress = sourmash_args.SignatureLoadingProgress()

    save_sigs = sourmash_args.SaveSignaturesToLocation(args.output)
    save_sigs.open()

    for sigfile in args.signatures:
        try:
            loader = sourmash_args.load_file_as_signatures(sigfile,
                                                           progress=progress)
            n_loaded = 0
            for sig in loader:
                n_loaded += 1

                md5 = sig.md5sum()
                encountered_md5sums[md5] += 1
                if args.unique and encountered_md5sums[md5] > 1:
                    continue

                save_sigs.add(sig)
        except Exception as exc:
            error(str(exc))
            error('(continuing)')

        notify('loaded {} signatures from {}...', n_loaded, sigfile, end='\r')

    notify('loaded {} signatures total.', len(save_sigs))

    save_sigs.close()

    notify('output {} signatures', len(save_sigs))

    multiple_md5 = [ 1 for cnt in encountered_md5sums.values() if cnt > 1 ]
    if multiple_md5:
        notify('encountered {} MinHashes multiple times', sum(multiple_md5))
        if args.unique:
            notify('...and removed the duplicates, because --unique was specified.')


def split(args):
    """
    split all signatures into individual files
    """
    set_quiet(args.quiet)

    output_names = set()
    output_scaled_template = '{md5sum}.k={ksize}.scaled={scaled}.{moltype}.dup={dup}.{basename}.sig'
    output_num_template = '{md5sum}.k={ksize}.num={num}.{moltype}.dup={dup}.{basename}.sig'

    if args.outdir:
        if not os.path.exists(args.outdir):
            notify('Creating --outdir {}', args.outdir)
            os.mkdir(args.outdir)

    progress = sourmash_args.SignatureLoadingProgress()

    for sigfile in args.signatures:
        # load signatures from input file:
        this_siglist = sourmash_args.load_file_as_signatures(sigfile,
                                                             progress=progress)

        # save each file individually --
        n_signatures = 0
        for sig in this_siglist:
            n_signatures += 1
            md5sum = sig.md5sum()[:8]
            minhash = sig.minhash
            basename = os.path.basename(sig.filename)
            if not basename or basename == '-':
                basename = 'none'

            params = dict(basename=basename,
                          md5sum=md5sum,
                          scaled=minhash.scaled,
                          ksize=minhash.ksize,
                          num=minhash.num,
                          moltype=minhash.moltype)

            if minhash.scaled:
                output_template = output_scaled_template
            else: # num
                assert minhash.num
                output_template = output_num_template

            # figure out if this is duplicate, build unique filename
            n = 0
            params['dup'] = n
            output_name = output_template.format(**params)
            while output_name in output_names:
                params['dup'] = n
                output_name = output_template.format(**params)
                n += 1

            output_names.add(output_name)

            if args.outdir:
                output_name = os.path.join(args.outdir, output_name)

            if os.path.exists(output_name):
                notify("** overwriting existing file {}".format(output_name))

            # save!
            with open(output_name, 'wt') as outfp:
                sourmash.save_signatures([sig], outfp)
                notify('writing sig to {}', output_name)

        notify('loaded {} signatures from {}...', n_signatures, sigfile,
               end='\r')

    notify(f'loaded and split {len(progress)} signatures total.')


def describe(args):
    """
    provide basic info on signatures
    """
    set_quiet(args.quiet)

    # write CSV?
    w = None
    csv_fp = None
    if args.csv:
        # CTB: might want to switch to sourmash_args.FileOutputCSV here?
        csv_fp = open(args.csv, 'w', newline='')
        w = csv.DictWriter(csv_fp,
                           ['signature_file', 'md5', 'ksize', 'moltype', 'num',
                            'scaled', 'n_hashes', 'seed', 'with_abundance',
                            'name', 'filename', 'license'],
                           extrasaction='ignore')
        w.writeheader()

    # load signatures and display info.
    progress = sourmash_args.SignatureLoadingProgress()

    for signature_file in args.signatures:
        try:
            loader = sourmash_args.load_file_as_signatures(signature_file,
                                                           progress=progress)
            for sig in loader:
                # extract info, write as appropriate.
                mh = sig.minhash
                ksize = mh.ksize
                moltype = mh.moltype
                scaled = mh.scaled
                num = mh.num
                seed = mh.seed
                n_hashes = len(mh)
                with_abundance = 0
                if mh.track_abundance:
                    with_abundance = 1
                md5 = sig.md5sum()
                name = sig.name
                p_name = name or "** no name **"
                filename = sig.filename
                p_filename = filename or "** no name **"
                license = sig.license

                if w:
                    w.writerow(locals())

                print_results('''\
---
signature filename: {signature_file}
signature: {p_name}
source file: {p_filename}
md5: {md5}
k={ksize} molecule={moltype} num={num} scaled={scaled} seed={seed} track_abundance={with_abundance}
size: {n_hashes}
signature license: {license}
''', **locals())

        except Exception as exc:
            error('\nError while reading signatures from {}:'.format(signature_file))
            error(str(exc))
            error('(continuing)')
            raise

    notify(f'loaded {len(progress)} signatures total.')

    if csv_fp:
        csv_fp.close()


def overlap(args):
    """
    provide detailed comparison of two signatures
    """
    set_quiet(args.quiet)

    moltype = sourmash_args.calculate_moltype(args)

    sig1 = sourmash.load_one_signature(args.signature1, ksize=args.ksize,
                                       select_moltype=moltype)
    sig2 = sourmash.load_one_signature(args.signature2, ksize=args.ksize,
                                       select_moltype=moltype)

    notify('loaded one signature each from {} and {}', args.signature1,
           args.signature2)

    try:
        similarity = sig1.similarity(sig2)
    except ValueError:
        raise

    cont1 = sig1.contained_by(sig2)
    cont2 = sig2.contained_by(sig1)

    sig1_file = args.signature1
    sig2_file = args.signature2

    name1 = sig1.name
    name2 = sig2.name

    md5_1 = sig1.md5sum()
    md5_2 = sig2.md5sum()

    ksize = sig1.minhash.ksize
    moltype = sig1.minhash.moltype

    num = sig1.minhash.num
    size1 = len(sig1.minhash)
    size2 = len(sig2.minhash)

    scaled = sig1.minhash.scaled

    hashes_1 = set(sig1.minhash.hashes)
    hashes_2 = set(sig2.minhash.hashes)

    num_common = len(hashes_1 & hashes_2)
    disjoint_1 = len(hashes_1 - hashes_2)
    disjoint_2 = len(hashes_2 - hashes_1)
    num_union = len(hashes_1.union(hashes_2))

    print('''\
first signature:
  signature filename: {sig1_file}
  signature: {name1}
  md5: {md5_1}
  k={ksize} molecule={moltype} num={num} scaled={scaled}

second signature:
  signature filename: {sig2_file}
  signature: {name2}
  md5: {md5_2}
  k={ksize} molecule={moltype} num={num} scaled={scaled}

similarity:                  {similarity:.5f}
first contained in second:   {cont1:.5f}
second contained in first:   {cont2:.5f}

number of hashes in first:   {size1}
number of hashes in second:  {size2}

number of hashes in common:  {num_common}
only in first:               {disjoint_1}
only in second:              {disjoint_2}
total (union):               {num_union}
'''.format(**locals()))


def merge(args):
    """
    merge one or more signatures.
    """
    set_quiet(args.quiet)
    moltype = sourmash_args.calculate_moltype(args)

    first_sig = None
    mh = None
    total_loaded = 0

    # iterate over all the sigs from all the files.
    progress = sourmash_args.SignatureLoadingProgress()

    for sigfile in args.signatures:
        notify('loading signatures from {}...', sigfile, end='\r')
        this_n = 0
        for sigobj in sourmash_args.load_file_as_signatures(sigfile,
                                                        ksize=args.ksize,
                                                        select_moltype=moltype,
                                                        progress=progress):

            # first signature? initialize a bunch of stuff
            if first_sig is None:
                first_sig = sigobj
                mh = first_sig.minhash.copy_and_clear()

                # forcibly remove abundance?
                if args.flatten:
                    mh.track_abundance = False

            try:
                sigobj_mh = sigobj.minhash
                if not args.flatten:
                    _check_abundance_compatibility(first_sig, sigobj)
                else:
                    sigobj_mh.track_abundance = False

                mh.merge(sigobj_mh)
            except:
                error("ERROR when merging signature '{}' ({}) from file {}",
                      sigobj, sigobj.md5sum()[:8], sigfile)
                raise

            this_n += 1
            total_loaded += 1
        if this_n:
            notify('loaded and merged {} signatures from {}...', this_n, sigfile, end='\r')

    if not len(progress):
        error("no signatures to merge!?")
        sys.exit(-1)

    merged_sigobj = sourmash.SourmashSignature(mh, name=args.name)

    with FileOutput(args.output, 'wt') as fp:
        sourmash.save_signatures([merged_sigobj], fp=fp)

    notify(f'loaded and merged {len(progress)} signatures')


def intersect(args):
    """
    intersect one or more signatures by taking the intersection of hashes.

    This function always removes abundances.
    """
    set_quiet(args.quiet)
    moltype = sourmash_args.calculate_moltype(args)

    first_sig = None
    mins = None

    progress = sourmash_args.SignatureLoadingProgress()

    for sigfile in args.signatures:
        for sigobj in sourmash_args.load_file_as_signatures(sigfile,
                                               ksize=args.ksize,
                                               select_moltype=moltype,
                                               progress=progress):
            if first_sig is None:
                first_sig = sigobj
                mins = set(sigobj.minhash.hashes)
            else:
                # check signature compatibility --
                if not sigobj.minhash.is_compatible(first_sig.minhash):
                    error("incompatible minhashes; specify -k and/or molecule type.")
                    sys.exit(-1)

            mins.intersection_update(sigobj.minhash.hashes)
        notify('loaded and intersected signatures from {}...', sigfile, end='\r')

    if len(progress) == 0:
        error("no signatures to merge!?")
        sys.exit(-1)

    # forcibly turn off track_abundance, unless --abundances-from set.
    if not args.abundances_from:
        intersect_mh = first_sig.minhash.copy_and_clear()
        intersect_mh.track_abundance = False
        intersect_mh.add_many(mins)
        intersect_sigobj = sourmash.SourmashSignature(intersect_mh)
    else:
        notify('loading signature from {}, keeping abundances',
               args.abundances_from)
        abund_sig = sourmash.load_one_signature(args.abundances_from,
                                                ksize=args.ksize,
                                                select_moltype=moltype)
        if not abund_sig.minhash.track_abundance:
            error("--track-abundance not set on loaded signature?! exiting.")
            sys.exit(-1)
        intersect_mh = abund_sig.minhash.copy_and_clear()
        abund_mins = abund_sig.minhash.hashes

        # do one last intersection
        mins.intersection_update(abund_mins)
        abund_mins = { k: abund_mins[k] for k in mins }

        intersect_mh.set_abundances(abund_mins)
        intersect_sigobj = sourmash.SourmashSignature(intersect_mh)

    with FileOutput(args.output, 'wt') as fp:
        sourmash.save_signatures([intersect_sigobj], fp=fp)

    notify(f'loaded and intersected {len(progress)} signatures')


def subtract(args):
    """
    subtract one or more signatures from another
    """
    set_quiet(args.quiet)
    moltype = sourmash_args.calculate_moltype(args)

    from_sigfile = args.signature_from
    from_sigobj = sourmash.load_one_signature(from_sigfile, ksize=args.ksize, select_moltype=moltype)

    from_mh = from_sigobj.minhash
    if from_mh.track_abundance and not args.flatten:
        error('Cannot use subtract on signatures with abundance tracking, sorry!')
        sys.exit(1)

    subtract_mins = set(from_mh.hashes)

    notify('loaded signature from {}...', from_sigfile, end='\r')

    progress = sourmash_args.SignatureLoadingProgress()

    for sigfile in args.subtraction_sigs:
        for sigobj in sourmash_args.load_file_as_signatures(sigfile,
                                                        ksize=args.ksize,
                                                        select_moltype=moltype,
                                                        progress=progress):
            if not sigobj.minhash.is_compatible(from_mh):
                error("incompatible minhashes; specify -k and/or molecule type.")
                sys.exit(-1)

            if sigobj.minhash.track_abundance and not args.flatten:
                error('Cannot use subtract on signatures with abundance tracking, sorry!')
                sys.exit(1)

            subtract_mins -= set(sigobj.minhash.hashes)

            notify('loaded and subtracted signatures from {}...', sigfile, end='\r')

    if not len(progress):
        error("no signatures to subtract!?")
        sys.exit(-1)


    subtract_mh = from_sigobj.minhash.copy_and_clear()
    subtract_mh.add_many(subtract_mins)

    subtract_sigobj = sourmash.SourmashSignature(subtract_mh)

    with FileOutput(args.output, 'wt') as fp:
        sourmash.save_signatures([subtract_sigobj], fp=fp)

    notify(f'loaded and subtracted {len(progress)} signatures')


def rename(args):
    """
    rename one or more signatures.
    """
    set_quiet(args.quiet, args.quiet)
    moltype = sourmash_args.calculate_moltype(args)

    progress = sourmash_args.SignatureLoadingProgress()

    save_sigs = sourmash_args.SaveSignaturesToLocation(args.output)
    save_sigs.open()

    for filename in args.sigfiles:
        debug('loading {}', filename)
        siglist = sourmash_args.load_file_as_signatures(filename,
                                                        ksize=args.ksize,
                                                        select_moltype=moltype,
                                                        progress=progress)

        for sigobj in siglist:
            sigobj._name = args.name
            save_sigs.add(sigobj)

    save_sigs.close()

    notify(f"set name to '{args.name}' on {len(save_sigs)} signatures")


def extract(args):
    """
    extract signatures.
    """
    set_quiet(args.quiet)
    moltype = sourmash_args.calculate_moltype(args)

    picklist = None
    if args.picklist:
        try:
            picklist = SignaturePicklist.from_picklist_args(args.picklist)
        except ValueError as exc:
            error("ERROR: could not load picklist.")
            error(str(exc))
            sys.exit(-1)

        notify(f"picking column '{picklist.column_name}' of type '{picklist.coltype}' from '{picklist.pickfile}'")

        n_empty_val, dup_vals = picklist.load(picklist.pickfile, picklist.column_name)

        notify(f"loaded {len(picklist.pickset)} distinct values into picklist.")
        if n_empty_val:
            notify(f"WARNING: {n_empty_val} empty values in column '{picklist.column_name}' in picklist file")
        if dup_vals:
<<<<<<< HEAD
            notify(f"WARNING: {len(dup_vals)} values in column '{picklist.column_name}' were not distinct")
=======
            notify(f"WARNING: {len(dup_vals)} values in picklist column '{picklist.column_name}' were not distinct")
        picklist_filter_fn = picklist.filter
    else:
        def picklist_filter_fn(it):
            for ss in it:
                yield ss
>>>>>>> 04c209cd

    # further filtering on md5 or name?
    if args.md5 is not None or args.name is not None:
        def filter_fn(it):
            for ss in it:
                # match?
                keep = False
                if args.name and args.name in str(ss):
                    keep = True
                if args.md5 and args.md5 in ss.md5sum():
                    keep = True

                if keep:
                    yield ss
    else:
        # whatever comes out of the database is fine
        def filter_fn(it):
            for ss in it:
                yield ss

    # ok! filtering defined, let's go forward
    progress = sourmash_args.SignatureLoadingProgress()

    save_sigs = sourmash_args.SaveSignaturesToLocation(args.output)
    save_sigs.open()

    for filename in args.signatures:
        siglist = sourmash_args.load_file_as_signatures(filename,
                                                        ksize=args.ksize,
                                                        select_moltype=moltype,
                                                        picklist=picklist,
                                                        progress=progress)
        for ss in filter_fn(siglist):
            save_sigs.add(ss)

    notify(f"loaded {len(progress)} total that matched ksize & molecule type")
    if not save_sigs:
        error("no matching signatures to save!")
        sys.exit(-1)

    save_sigs.close()

    notify("extracted {} signatures from {} file(s)", len(save_sigs),
           len(args.signatures))
    if picklist:
        notify(f"for given picklist, found {len(picklist.found)} matches to {len(picklist.pickset)} distinct values")
        n_missing = len(picklist.pickset - picklist.found)
        if n_missing:
            notify(f"WARNING: {n_missing} missing picklist values.")
            if args.picklist_require_all:
                error("ERROR: failing because --picklist-require-all was set")
                sys.exit(-1)


def filter(args):
    """
    filter hashes by abundance in all of the signatures
    """
    set_quiet(args.quiet)
    moltype = sourmash_args.calculate_moltype(args)

    progress = sourmash_args.SignatureLoadingProgress()

    save_sigs = sourmash_args.SaveSignaturesToLocation(args.output)
    save_sigs.open()

    for filename in args.signatures:
        siglist = sourmash_args.load_file_as_signatures(filename,
                                                        ksize=args.ksize,
                                                        select_moltype=moltype,
                                                        progress=progress)
        siglist = list(siglist)

        # select!
        if args.md5 is not None:
            siglist = [ ss for ss in siglist if args.md5 in ss.md5sum() ]
        if args.name is not None:
            siglist = [ ss for ss in siglist if args.name in str(ss) ]

        for ss in siglist:
            mh = ss.minhash
            if not mh.track_abundance:
                notify('ignoring signature {} - track_abundance not set.',
                       ss)
                continue

            abunds = mh.hashes
            abunds2 = {}
            for k, v in abunds.items():
                if v >= args.min_abundance:
                    if args.max_abundance is None or \
                       v <= args.max_abundance:
                       abunds2[k] = v

            filtered_mh = mh.copy_and_clear()
            filtered_mh.set_abundances(abunds2)

            ss.minhash = filtered_mh

            save_sigs.add(ss)

    save_sigs.close()

    notify(f"loaded {len(progress)} total that matched ksize & molecule type")
    notify("extracted {} signatures from {} file(s)", len(save_sigs),
           len(args.signatures))


def flatten(args):
    """
    flatten one or more signatures, removing abundances.
    """
    set_quiet(args.quiet)
    moltype = sourmash_args.calculate_moltype(args)

    progress = sourmash_args.SignatureLoadingProgress()

    save_sigs = sourmash_args.SaveSignaturesToLocation(args.output)
    save_sigs.open()

    for filename in args.signatures:
        siglist = sourmash_args.load_file_as_signatures(filename,
                                                        ksize=args.ksize,
                                                        select_moltype=moltype,
                                                        progress=progress)
        siglist = list(siglist)

        # select!
        if args.md5 is not None:
            siglist = [ ss for ss in siglist if args.md5 in ss.md5sum() ]
        if args.name is not None:
            siglist = [ ss for ss in siglist if args.name in ss.name ]

        for ss in siglist:
            ss.minhash = ss.minhash.flatten()
            save_sigs.add(ss)

    save_sigs.close()

    notify(f"loaded {len(progress)} total that matched ksize & molecule type")
    notify("extracted {} signatures from {} file(s)", len(save_sigs),
           len(args.signatures))


def downsample(args):
    """
    downsample a scaled signature.
    """
    set_quiet(args.quiet)
    moltype = sourmash_args.calculate_moltype(args)

    if not args.num and not args.scaled:
        error('must specify either --num or --scaled value')
        sys.exit(-1)

    if args.num and args.scaled:
        error('cannot specify both --num and --scaled')
        sys.exit(-1)

    save_sigs = sourmash_args.SaveSignaturesToLocation(args.output)
    save_sigs.open()

    progress = sourmash_args.SignatureLoadingProgress()

    for sigfile in args.signatures:
        siglist = sourmash_args.load_file_as_signatures(sigfile,
                                                        ksize=args.ksize,
                                                        select_moltype=moltype,
                                                        progress=progress)

        for sigobj in siglist:
            mh = sigobj.minhash

            notify('loading and downsampling signature from {}...', sigfile, end='\r')
            if args.scaled:
                if mh.scaled:
                    mh_new = mh.downsample(scaled=args.scaled)
                else:                         # try to turn a num into a scaled
                    # first check: can we?
                    max_hash = _get_max_hash_for_scaled(args.scaled)
                    mins = mh.hashes
                    if max(mins) < max_hash:
                        raise ValueError("this num MinHash does not have enough hashes to convert it into a scaled MinHash.")

                    mh_new = mh.copy()
                    _set_num_scaled(mh_new, 0, args.scaled)
            elif args.num:
                if mh.num:
                    mh_new = mh.downsample(num=args.num)
                else:                         # try to turn a scaled into a num
                    # first check: can we?
                    if len(mh) < args.num:
                        raise ValueError("this scaled MinHash has only {} hashes")

                    mh_new = mh.copy()
                    _set_num_scaled(mh_new, args.num, 0)

            sigobj.minhash = mh_new

            save_sigs.add(sigobj)

    save_sigs.close()

    notify(f"loaded and downsampled {len(progress)} signatures")


def sig_import(args):
    """
    import a signature into sourmash format.
    """
    set_quiet(args.quiet)

    siglist = []
    if args.csv:
        for filename in args.filenames:
            with open(filename, newline='') as csv_fp:
                reader = csv.reader(csv_fp)
                siglist = []
                for row in reader:
                    hashfn = row[0]
                    hashseed = int(row[1])

                    # only support a limited import type, for now ;)
                    assert hashfn == 'murmur64'
                    assert hashseed == 42

                    _, _, ksize, name, hashes = row
                    ksize = int(ksize)

                    hashes = hashes.strip()
                    hashes = list(map(int, hashes.split(' ' )))

                    e = sourmash.MinHash(len(hashes), ksize)
                    e.add_many(hashes)
                    s = sourmash.SourmashSignature(e, filename=name)
                    siglist.append(s)
                    notify('loaded signature: {} {}', name, s.md5sum()[:8])
    else:
        for filename in args.filenames:
            with open(filename) as fp:
                x = json.loads(fp.read())

            ksize = x['kmer']
            num = x['sketchSize']

            assert x['hashType'] == "MurmurHash3_x64_128"
            assert x['hashBits'] == 64
            assert x['hashSeed'] == 42

            xx = x['sketches'][0]
            hashes = xx['hashes']

            mh = sourmash.MinHash(ksize=ksize, n=num, is_protein=False)
            mh.add_many(hashes)

            s = sourmash.SourmashSignature(mh, filename=filename)
            siglist.append(s)

    notify('saving {} signatures to JSON', len(siglist))
    with FileOutput(args.output, 'wt') as fp:
        sourmash.save_signatures(siglist, fp)


def export(args):
    """
    export a signature to mash format
    """
    set_quiet(args.quiet)
    moltype = sourmash_args.calculate_moltype(args)

    query = sourmash_args.load_query_signature(args.filename,
                                               ksize=args.ksize,
                                               select_moltype=moltype,
                                               select_md5=args.md5)
    mh = query.minhash

    x = {}
    x['kmer'] = mh.ksize
    x['sketchSize'] = len(mh)

    x['hashType'] = "MurmurHash3_x64_128"
    x['hashBits'] = 64
    x['hashSeed'] = mh.seed

    ll = list(mh.hashes)
    x['sketches'] = [{ 'hashes': ll }]

    with FileOutput(args.output, 'wt') as fp:
        print(json.dumps(x), file=fp)
    notify("exported signature {} ({})", query, query.md5sum()[:8])


def main(arglist=None):
    args = sourmash.cli.get_parser().parse_args(arglist)
    submod = getattr(sourmash.cli.sig, args.subcmd)
    mainmethod = getattr(submod, 'main')
    return mainmethod(args)


if __name__ == '__main__':
    main(sys.argv)<|MERGE_RESOLUTION|>--- conflicted
+++ resolved
@@ -560,16 +560,7 @@
         if n_empty_val:
             notify(f"WARNING: {n_empty_val} empty values in column '{picklist.column_name}' in picklist file")
         if dup_vals:
-<<<<<<< HEAD
-            notify(f"WARNING: {len(dup_vals)} values in column '{picklist.column_name}' were not distinct")
-=======
             notify(f"WARNING: {len(dup_vals)} values in picklist column '{picklist.column_name}' were not distinct")
-        picklist_filter_fn = picklist.filter
-    else:
-        def picklist_filter_fn(it):
-            for ss in it:
-                yield ss
->>>>>>> 04c209cd
 
     # further filtering on md5 or name?
     if args.md5 is not None or args.name is not None:
