--- conflicted
+++ resolved
@@ -102,16 +102,11 @@
             del self._cache
 
     def _get_ident_index(self, ident, fail_on_duplicate=False):
-<<<<<<< HEAD
         """Get (create if necessary) a unique int idx, for each identifier.
 
         Internal method.
         """
-        idx = self.ident_to_idx.get(ident)
-=======
-        "Get (create if nec) a unique int id, idx, for each identifier."
         idx = self._ident_to_idx.get(ident)
->>>>>>> e8535e4d
         if fail_on_duplicate:
             assert idx is None     # should be no duplicate identities
 
@@ -425,10 +420,10 @@
 
         assignments = {}
         available_ranks = set() # track ranks, too
-        for ident, idx in self.ident_to_idx.items():
-            lid = self.idx_to_lid.get(idx)
+        for ident, idx in self._ident_to_idx.items():
+            lid = self._idx_to_lid.get(idx)
             if lid is not None:
-                lineage = self.lid_to_lineage[lid]
+                lineage = self._lid_to_lineage[lid]
                 assignments[ident] = lineage
                 for pair in lineage:
                     available_ranks.add(pair.rank)
