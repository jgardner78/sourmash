[package]
name = "sourmash"
version = "0.12.0"
authors = ["Luiz Irber <luiz.irber@gmail.com>"]
description = "MinHash sketches for genomic data"
repository = "https://github.com/sourmash-bio/sourmash"
keywords = ["minhash", "bioinformatics"]
categories = ["science", "algorithms", "data-structures"]
license = "BSD-3-Clause"
edition = "2021"
readme = "README.md"
autoexamples = false
autobins = false
rust-version = "1.64.0"

[lib]
name = "sourmash"
crate-type = ["lib", "staticlib", "cdylib"]
bench = false

[features]
from-finch = ["finch"]
parallel = ["rayon"]
maturin = []
branchwater = ["rocksdb", "rkyv", "parallel"]
default = []

[dependencies]
az = "1.0.0"
<<<<<<< HEAD
bytecount = "0.6.0"
byteorder = "1.4.3"
camino = { version = "1.1.6", features = ["serde1"] }
=======
bytecount = "0.6.4"
byteorder = "1.5.0"
>>>>>>> 24bf4740
cfg-if = "1.0"
counter = "0.5.7"
csv = "1.1.6"
enum_dispatch = "0.3.12"
finch = { version = "0.6.0", optional = true }
fixedbitset = "0.4.0"
getrandom = { version = "0.2", features = ["js"] }
getset = "0.1.1"
histogram = "0.6.9"
log = "0.4.20"
md5 = "0.7.0"
memmap2 = "0.8.0"
murmurhash3 = "0.0.5"
niffler = { version = "2.3.1", default-features = false, features = [ "gz" ] }
nohash-hasher = "0.2.0"
num-iter = "0.1.43"
once_cell = "1.18.0"
ouroboros = "0.18.0"
piz = "0.5.0"
primal-check = "0.3.1"
rkyv = { version = "0.7.39", optional = true }
roaring = "0.10.0"
rayon = { version = "1.8.0", optional = true }
serde = { version = "1.0.168", features = ["derive"] }
serde_json = "1.0.107"
thiserror = "1.0"
twox-hash = "1.6.0"
<<<<<<< HEAD
typed-builder = "0.14.0"
vec-collections = "0.4.3"
=======
vec-collections = "0.3.4"
piz = "0.5.0"
memmap2 = "0.9.0"
ouroboros = "0.18.0"
>>>>>>> 24bf4740

[dev-dependencies]
criterion = "0.5.1"
needletail = { version = "0.5.1", default-features = false }
proptest = { version = "1.3.1", default-features = false, features = ["std"]}
rand = "0.8.2"
tempfile = "3.7.1"

[[bench]]
name = "compute"
harness = false

[[bench]]
name = "nodegraph"
harness = false

[[bench]]
name = "minhash"
harness = false

[package.metadata.cargo-all-features]
skip_optional_dependencies = true
denylist = ["maturin"]
skip_feature_sets = [
    ["branchwater", "parallel"], # branchwater implies parallel
]

## Wasm section. Crates only used for WASM, as well as specific configurations

[target.'cfg(all(target_arch = "wasm32", target_os="unknown"))'.dependencies.wasm-bindgen]
version = "0.2.87"
features = ["serde-serialize"]

[target.'cfg(all(target_arch = "wasm32", target_os="unknown"))'.dependencies.web-sys]
version = "0.3.64"
features = ["console", "File"]

[target.'cfg(all(target_arch = "wasm32"))'.dependencies.chrono]
version = "0.4.28"
features = ["wasmbind"]

[target.'cfg(all(target_arch = "wasm32", target_os="unknown"))'.dev-dependencies]
wasm-bindgen-test = "0.3.37"

### These crates don't compile on wasm
[target.'cfg(not(target_arch = "wasm32"))'.dependencies]
rocksdb = { version = "0.21.0", optional = true }<|MERGE_RESOLUTION|>--- conflicted
+++ resolved
@@ -27,14 +27,9 @@
 
 [dependencies]
 az = "1.0.0"
-<<<<<<< HEAD
-bytecount = "0.6.0"
-byteorder = "1.4.3"
-camino = { version = "1.1.6", features = ["serde1"] }
-=======
 bytecount = "0.6.4"
 byteorder = "1.5.0"
->>>>>>> 24bf4740
+camino = { version = "1.1.6", features = ["serde1"] }
 cfg-if = "1.0"
 counter = "0.5.7"
 csv = "1.1.6"
@@ -46,7 +41,7 @@
 histogram = "0.6.9"
 log = "0.4.20"
 md5 = "0.7.0"
-memmap2 = "0.8.0"
+memmap2 = "0.9.0"
 murmurhash3 = "0.0.5"
 niffler = { version = "2.3.1", default-features = false, features = [ "gz" ] }
 nohash-hasher = "0.2.0"
@@ -62,15 +57,8 @@
 serde_json = "1.0.107"
 thiserror = "1.0"
 twox-hash = "1.6.0"
-<<<<<<< HEAD
 typed-builder = "0.14.0"
 vec-collections = "0.4.3"
-=======
-vec-collections = "0.3.4"
-piz = "0.5.0"
-memmap2 = "0.9.0"
-ouroboros = "0.18.0"
->>>>>>> 24bf4740
 
 [dev-dependencies]
 criterion = "0.5.1"
