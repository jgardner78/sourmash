--- conflicted
+++ resolved
@@ -463,16 +463,10 @@
         self.hashval_to_idx = new_hashvals
         self.scaled = scaled
 
-<<<<<<< HEAD
-    def get_lineage_assignments(self, hashval):
+    def get_lineage_assignments(self, hashval, min_num=None):
         """Get a list of lineages for this hashval.
 
         Method specific to LCA Databases.
-=======
-    def get_lineage_assignments(self, hashval, min_num=None):
-        """
-        Get a list of lineages for this hashval.
->>>>>>> a6a6523d
         """
         x = []
 
@@ -618,30 +612,22 @@
                         yield IndexSearchResult(score, subj, self.location)
 
     @cached_property
-<<<<<<< HEAD
-    def lid_to_idx(self):
+    def _lid_to_idx(self):
         """Connect lineage id lid (int) to idx set (set of ints).""
 
         Method specific to LCA databases.
         """
-=======
-    def _lid_to_idx(self):
->>>>>>> a6a6523d
         d = defaultdict(set)
         for idx, lid in self.idx_to_lid.items():
             d[lid].add(idx)
         return d
 
     @cached_property
-<<<<<<< HEAD
-    def idx_to_ident(self):
+    def _idx_to_ident(self):
         """Connect idx (int) to ident (str).
 
         Method specific to LCA databases.
         """
-=======
-    def _idx_to_ident(self):
->>>>>>> a6a6523d
         d = defaultdict(set)
         for ident, idx in self.ident_to_idx.items():
             assert idx not in d
