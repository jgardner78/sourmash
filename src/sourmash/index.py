--- conflicted
+++ resolved
@@ -995,7 +995,6 @@
         return MultiIndex(new_manifest, parent=self.parent)
 
 
-<<<<<<< HEAD
 class DirectoryIndex(Index):
     """An Index for a collection of signature files under a directory.
 
@@ -1063,8 +1062,6 @@
         raise NotImplementedError
 
 
-=======
->>>>>>> 062ecc03
 class LazyLoadedIndex(Index):
     """Given an index location and a manifest, do select only on the manifest
     until signatures are actually requested, and only then load the index.
@@ -1075,11 +1072,8 @@
     downside of using this class is that it will load the signatures
     from disk every time they are needed (e.g. 'find(...)', 'signatures()').
 
-<<<<<<< HEAD
     Can be used with LazyMultiIndex to support many such indices at once.
 
-=======
->>>>>>> 062ecc03
     Wrapper class; signatures dynamically loaded from disk; uses manifests.
     """
     def __init__(self, filename, manifest):
@@ -1145,35 +1139,18 @@
         return bool(self.manifest)
 
     @classmethod
-<<<<<<< HEAD
-    def load(cls, location, *, create_manifest=False):
-        "Load manifest from given location, and then unload."
+    def load(cls, location):
+        """Load index from given location, but retain only the manifest.
+
+        Fail if no manifest.
+        """
         idx = sourmash.load_file_as_index(location)
         manifest = idx.manifest
 
-        # do we need to create the manifest?
-        if manifest is None:
-            if create_manifest:
-                iter = idx._signatures_with_internal()
-                manifest = CollectionManifest.create_manifest(idx,
-                                                       include_signature=False)
-            else:
-                raise ValueError(f"no manifest on index at {location}")
-
-=======
-    def load(cls, location):
-        """Load index from given location, but retain only the manifest.
-
-        Fail if no manifest.
-        """
-        idx = sourmash.load_file_as_index(location)
-        manifest = idx.manifest
-
         if not idx.manifest:
             raise ValueError(f"no manifest on index at {location}")
 
         del idx
->>>>>>> 062ecc03
         # NOTE: index is not retained outside this scope, just location.
 
         return cls(location, manifest)
@@ -1189,7 +1166,6 @@
         manifest = self.manifest
         new_manifest = manifest.select_to_manifest(**kwargs)
 
-<<<<<<< HEAD
         return LazyLoadedIndex(self.filename, new_manifest)
 
 
@@ -1281,7 +1257,4 @@
             new_manifest = manifest.select_to_manifest(**kwargs)
             new_manifests.append(new_manifest)
 
-        return LazyMultiIndex(self.index_list, new_manifests)
-=======
-        return LazyLoadedIndex(self.filename, new_manifest)
->>>>>>> 062ecc03
+        return LazyMultiIndex(self.index_list, new_manifests)